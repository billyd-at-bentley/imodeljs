--- conflicted
+++ resolved
@@ -15,13 +15,9 @@
     let frontends: PresentationManager[];
 
     before(async () => {
-<<<<<<< HEAD
-      const testIModelName: string = "assets/datasets/Properties_60InstancesWithUrl2.ibim";
-=======
       initialize();
 
-      const testIModelName: string = "assets/datasets/1K.bim";
->>>>>>> 31b62b5f
+      const testIModelName: string = "assets/datasets/Properties_60InstancesWithUrl2.ibim";
       imodel = await IModelConnection.openStandalone(testIModelName, OpenMode.Readonly);
       expect(imodel).is.not.null;
 
