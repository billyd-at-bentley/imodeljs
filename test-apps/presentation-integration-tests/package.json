--- conflicted
+++ resolved
@@ -19,23 +19,6 @@
     "cover": "npm test"
   },
   "dependencies": {
-<<<<<<< HEAD
-    "@bentley/bentleyjs-core": "0.192.0-dev.11",
-    "@bentley/geometry-core": "0.192.0-dev.11",
-    "@bentley/imodeljs-i18n": "0.192.0-dev.11",
-    "@bentley/imodeljs-clients": "0.192.0-dev.11",
-    "@bentley/imodeljs-common": "0.192.0-dev.11",
-    "@bentley/imodeljs-backend": "0.192.0-dev.11",
-    "@bentley/imodeljs-frontend": "0.192.0-dev.11",
-    "@bentley/presentation-common": "0.192.0-dev.11",
-    "@bentley/presentation-backend": "0.192.0-dev.11",
-    "@bentley/presentation-frontend": "0.192.0-dev.11",
-    "@bentley/presentation-components": "0.192.0-dev.11",
-    "@bentley/presentation-testing": "0.192.0-dev.11",
-    "@bentley/ui-core": "0.192.0-dev.11",
-    "@bentley/ui-components": "0.192.0-dev.11",
-    "@bentley/ui-framework": "0.192.0-dev.11",
-=======
     "@bentley/bentleyjs-core": "0.192.0-dev.14",
     "@bentley/geometry-core": "0.192.0-dev.14",
     "@bentley/imodeljs-i18n": "0.192.0-dev.14",
@@ -51,7 +34,6 @@
     "@bentley/ui-core": "0.192.0-dev.14",
     "@bentley/ui-components": "0.192.0-dev.14",
     "@bentley/ui-framework": "0.192.0-dev.14",
->>>>>>> eccf6d71
     "@types/chai": "^4.1.4",
     "@types/chai-as-promised": "^7",
     "@types/chai-jest-snapshot": "^1.3.0",
@@ -77,13 +59,8 @@
     "xmlhttprequest": "^1.8.0"
   },
   "devDependencies": {
-<<<<<<< HEAD
-    "@bentley/config-loader": "0.192.0-dev.11",
-    "@bentley/build-tools": "0.192.0-dev.11",
-=======
     "@bentley/config-loader": "0.192.0-dev.14",
     "@bentley/build-tools": "0.192.0-dev.14",
->>>>>>> eccf6d71
     "cache-require-paths": "^0.3.0",
     "cross-env": "^5.1.4",
     "ignore-styles": "^5.0.1",
