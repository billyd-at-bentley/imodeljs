{
  "name": "@bentley/imodeljs-core",
  "description": "iModel.js core components",
  "license": "UNLICENSED",
  "main": "./lib/main",
  "repository": {
    "type": "git",
    "url": "https://tfs.bentley.com/tfs/ProductLine/Platform%20Technology/_git/imodeljs-core"
  },
  "version": "1.0.37",
  "scripts": {
    "build": "gulp build",
    "build-release": "gulp build --release",
    "clean": "gulp clean",
    "test": "gulp test"
  },
  "keywords": [
    "Bentley",
    "BIM",
    "iModel"
  ],
  "author": {
    "name": "Bentley Systems, Inc.",
    "url": "http://www.bentley.com"
  },
  "dependencies": {
    "@bentley/geometry-core": "^1.0.7",
<<<<<<< HEAD
    "@bentley/imodeljs-dgnplatform": "^1.0.42",
    "js-base64": "^2.1.9"
=======
    "@bentley/imodeljs-dgnplatform": "^1.0.43",
    "@types/node": "^8.0.26",
    "js-base64": "^2.1.9",
    "memoizee": "^0.4.9",
    "object.pick": "^1.3.0",
    "tsutils": "^2.8.2"
>>>>>>> 0d232f6a
  },
  "devDependencies": {
    "@bentley/bentleyjs-tools": "^1.0.25",
    "@types/chai": "^4.0.4",
    "@types/fs-extra": "^4.0.0",
    "@types/js-base64": "^2.1.5",
    "@types/mocha": "^2.2.42",
    "chai": "^4.1.1",
    "commander": "^2.11.0",
    "debug-fabulous": "^0.1.1",
    "diff": "^3.3.0",
    "duplexify": "^3.5.1",
    "fs-extra": "latest",
    "gulp": "latest",
    "gulp-tslint": "^8.1.2",
    "gulp-typescript": "^3.2.2",
    "inherits": "^2.0.3",
    "object-assign": "^4.1.1",
    "once": "^1.4.0",
    "os-locale": "^2.1.0",
    "resolve": "^1.4.0",
    "semver": "^5.4.1",
    "string-width": "^2.1.1",
    "tslint": "^5.7.0",
    "typescript": "^2.5.1"
  }
}<|MERGE_RESOLUTION|>--- conflicted
+++ resolved
@@ -25,17 +25,8 @@
   },
   "dependencies": {
     "@bentley/geometry-core": "^1.0.7",
-<<<<<<< HEAD
     "@bentley/imodeljs-dgnplatform": "^1.0.42",
     "js-base64": "^2.1.9"
-=======
-    "@bentley/imodeljs-dgnplatform": "^1.0.43",
-    "@types/node": "^8.0.26",
-    "js-base64": "^2.1.9",
-    "memoizee": "^0.4.9",
-    "object.pick": "^1.3.0",
-    "tsutils": "^2.8.2"
->>>>>>> 0d232f6a
   },
   "devDependencies": {
     "@bentley/bentleyjs-tools": "^1.0.25",
