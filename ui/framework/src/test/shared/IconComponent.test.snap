--- conflicted
+++ resolved
@@ -17,13 +17,7 @@
 `;
 
 exports[`IconComponent should render correctly with icon src string 1`] = `
-<<<<<<< HEAD
-<img
-  className="uifw-item-svg-icon"
-  src="test.svg"
-=======
 <i
   className="icon src:test.svg"
->>>>>>> 3035845d
 />
 `;