# Change Log - @bentley/ui-core

<<<<<<< HEAD
This log was last generated on Thu, 02 Aug 2018 14:48:42 GMT and should not be manually modified.
=======
This log was last generated on Tue, 07 Aug 2018 12:19:22 GMT and should not be manually modified.

## 0.112.0
Tue, 07 Aug 2018 12:19:22 GMT

*Version update only*

## 0.111.0
Mon, 06 Aug 2018 19:25:38 GMT

*Version update only*
>>>>>>> df667d33

## 0.110.0
Thu, 02 Aug 2018 14:48:42 GMT

*Version update only*

## 0.109.0
Thu, 02 Aug 2018 09:07:03 GMT

*Version update only*

## 0.108.0
Wed, 01 Aug 2018 14:24:06 GMT

### Updates

- Updated to use TypeScript 2.9

## 0.107.0
Tue, 31 Jul 2018 16:29:14 GMT

*Version update only*

## 0.106.0
Tue, 31 Jul 2018 13:01:51 GMT

*Version update only*

## 0.105.0
Tue, 31 Jul 2018 11:36:14 GMT

*Version update only*

## 0.104.1
Thu, 26 Jul 2018 21:35:07 GMT

### Updates

- Added ~ to @import of @bentley/bwc/lib/mixins for webpack

## 0.104.0
Thu, 26 Jul 2018 18:25:15 GMT

*Version update only*

## 0.1.15
Wed, 18 Jul 2018 04:53:37 GMT

### Patches

- Update imodeljs-core dependencies to 0.98.0-4

## 0.1.14
Fri, 13 Jul 2018 18:40:08 GMT

### Patches

- Add missing `classnames` dependency

## 0.1.13
Fri, 13 Jul 2018 13:13:53 GMT

### Patches

- Added documentation

## 0.1.12
Thu, 12 Jul 2018 18:45:50 GMT

### Patches

- Initial pass at imodeljs-ui package and API documentation

## 0.1.11
Mon, 09 Jul 2018 20:38:01 GMT

### Patches

- Moved imodeljs-clients to ^7

## 0.1.10
Mon, 09 Jul 2018 20:15:33 GMT

### Patches

- Moved to BWC 6.0.1

## 0.1.9
Mon, 09 Jul 2018 18:00:54 GMT

### Patches

- Moved to BWC 6.0.1

## 0.1.8
Mon, 09 Jul 2018 08:55:22 GMT

### Patches

- Expose method to get icon class name from message severity.

## 0.1.7
Thu, 28 Jun 2018 19:57:47 GMT

### Patches

- Changes required by @types/react 16.4.3. Locked @types/enzyme to 3.1.9 because of problems with 3.1.11.

## 0.1.6
Fri, 22 Jun 2018 17:52:32 GMT

### Patches

- Added ContextMenu, RadialMenu & Splitbutton to ui-core. Added Breadcrumb to ui-components.
- Updated imodeljs-frontend to 0.95.1 & geometry-core to 9.1. Experimental code in ViewportComponent for cube/viewport synchronization.

## 0.1.5
Fri, 22 Jun 2018 09:13:41 GMT

### Patches

- Update package dependencies

## 0.1.4
Tue, 19 Jun 2018 17:49:17 GMT

### Patches

- Added ViewportManager with Rotation and ActiveViewport support. Moved UiEvent to ui-core. Added ContentViewManager with ActiveContent support & highlighting.

## 0.1.3
Fri, 15 Jun 2018 19:15:02 GMT

### Patches

- WebFontIcon - Removed iconName from <span> props

## 0.1.2
Wed, 13 Jun 2018 20:28:35 GMT

### Patches

- Fixed publishing of public folders

## 0.1.1
Wed, 13 Jun 2018 18:46:23 GMT

### Patches

- SampleApp is using configurableui from ui-framework. AppUi has been added to SampleApp.

## 0.1.0
Thu, 07 Jun 2018 16:35:47 GMT

### Minor changes

- Added Dialog, MessageBox & SearchBox to ui-core
- Copied configurableui from Protogist into imodeljs-ui\framework
<|MERGE_RESOLUTION|>--- conflicted
+++ resolved
@@ -1,8 +1,5 @@
 # Change Log - @bentley/ui-core
 
-<<<<<<< HEAD
-This log was last generated on Thu, 02 Aug 2018 14:48:42 GMT and should not be manually modified.
-=======
 This log was last generated on Tue, 07 Aug 2018 12:19:22 GMT and should not be manually modified.
 
 ## 0.112.0
@@ -14,7 +11,6 @@
 Mon, 06 Aug 2018 19:25:38 GMT
 
 *Version update only*
->>>>>>> df667d33
 
 ## 0.110.0
 Thu, 02 Aug 2018 14:48:42 GMT
