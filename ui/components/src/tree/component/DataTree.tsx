--- conflicted
+++ resolved
@@ -72,15 +72,6 @@
 
   public componentDidMount() {
     this.props.dataProvider.onTreeNodeChanged &&
-<<<<<<< HEAD
-      this.props.dataProvider.onTreeNodeChanged.addListener(this.onTreeNodeChanged);
-  }
-  public componentWillUnmount() {
-    this.props.dataProvider.onTreeNodeChanged &&
-      this.props.dataProvider.onTreeNodeChanged.removeListener(this.onTreeNodeChanged);
-  }
-  private onTreeNodeChanged = () => {
-=======
       this.props.dataProvider.onTreeNodeChanged.addListener(this._onTreeNodeChanged);
   }
   public componentWillUnmount() {
@@ -88,7 +79,6 @@
       this.props.dataProvider.onTreeNodeChanged.removeListener(this._onTreeNodeChanged);
   }
   private _onTreeNodeChanged = () => {
->>>>>>> 1eb801b2
     this.forceUpdate();
   }
   public render() {
