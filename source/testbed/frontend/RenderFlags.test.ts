--- conflicted
+++ resolved
@@ -3,11 +3,7 @@
  *--------------------------------------------------------------------------------------------*/
 
 import { assert } from "chai";
-<<<<<<< HEAD
-import { RenderOrder, isPlanar, isSurface } from "@bentley/imodeljs-frontend/lib/render/RenderFlags";
-=======
-import { RenderOrder, isPlanar, isSurface } from "../../frontend/render/webgl/RenderFlags";
->>>>>>> 7fb2650b
+import { RenderOrder, isPlanar, isSurface } from "@bentley/imodeljs-frontend/lib/render/webgl/RenderFlags";
 
 describe("RenderFlags", () => {
   it("isPlanar should return true if given RenderOrder is greater than or equal to PlanarBit", () => {
