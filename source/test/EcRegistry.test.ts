--- conflicted
+++ resolved
@@ -101,11 +101,7 @@
       assert.isDefined(ecclass.properties.modelSelector);
       const n: NavigationECProperty = ecclass.properties.modelSelector as NavigationECProperty;
       assert.isDefined(n.navigationECProperty);
-<<<<<<< HEAD
-      assert.equal(n.navigationECProperty.relationshipClass.name, BisClass.ViewDefinition3dUsesModelSelector);
-=======
       assert.equal(n.navigationECProperty.relationshipClass.name, "SpatialViewDefinitionUsesModelSelector");
->>>>>>> deb546c6
     }
   });
 
@@ -151,10 +147,6 @@
     assert.equal(obj.properties.restrictions.primitveArrayECProperty.type, "string");
     assert.equal(obj.properties.restrictions.primitveArrayECProperty.minOccurs, 0);
   });
-<<<<<<< HEAD
-=======
-
->>>>>>> deb546c6
 });
 
 class Base {
