--- conflicted
+++ resolved
@@ -39,16 +39,12 @@
       changeSetId = "0"; // The first version is arbitrarily setup to have changeSetId = "0" since it's required by the gateway API.
 
     const iModelToken = IModelToken.create(iModelId, changeSetId, openMode, accessToken.getUserProfile().userId, contextId);
-<<<<<<< HEAD
-    let openResponse: IModelGatewayOpenResponse;
+    let openResponse: IModel;
     if (openMode === OpenMode.ReadWrite)
       openResponse = await IModelGateway.getProxy().openForWrite(accessToken, iModelToken);
     else
       openResponse = await IModelGateway.getProxy().openForRead(accessToken, iModelToken);
 
-=======
-    const openResponse: IModel = await IModelGateway.getProxy().openForRead(accessToken, iModelToken);
->>>>>>> 11e9c972
     Logger.logInfo("IModelConnection.open", () => ({ iModelId, openMode, changeSetId }));
 
     // todo: Setup userId if it's a readWrite open - this is necessary to reopen the same exact briefcase at the backend
