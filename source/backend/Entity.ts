/*---------------------------------------------------------------------------------------------
|  $Copyright: (c) 2017 Bentley Systems, Incorporated. All rights reserved. $
*--------------------------------------------------------------------------------------------*/
import { Id64 } from "@bentley/bentleyjs-core/lib/Id";
import { Point3d, Point2d } from "@bentley/geometry-core/lib/PointVector";
import { EntityProps } from "../common/EntityProps";
import { IModel } from "../common/IModel";
import { ClassRegistry } from "./ClassRegistry";
import { IModelDb } from "./IModelDb";
import { Schema } from "./Schema";
import { BriefcaseManager } from "./BriefcaseManager";
import { DbOpcode } from "@bentley/bentleyjs-core/lib/BeSQLite";

/** The primitive types of an Entity property. */
export const enum PrimitiveTypeCode {
  Uninitialized = 0x00,
  Binary = 0x101,
  Boolean = 0x201,
  DateTime = 0x301,
  Double = 0x401,
  Integer = 0x501,
  Long = 0x601,
  Point2d = 0x701,
  Point3d = 0x801,
  String = 0x901,
}

/** the constructor for an Entity. Must have a static member named schema and a ctor that accepts either an EntityProp or an Entity (for cloning). */
export interface EntityCtor extends FunctionConstructor {
  schema: Schema;
  new(args: EntityProps | Entity, iModel: IModel): Entity;
}

/** a callback function to process properties of an Entity */
export type PropertyCallback = (name: string, meta: PropertyMetaData) => void;

/** Base class for all Entities. */
export class Entity implements EntityProps {
  private persistent: boolean = false;

  /** @hidden */
  public setPersistent() { this.persistent = true; Object.freeze(this); } // Internal use only

  [propName: string]: any;

  /** The schema that defines this class. */
  public static schema: Schema;

  /** The [[IModelDb]] that contains this Entity */
  public iModel: IModelDb;

  /** The Id of this Entity. Valid only if persistent. */
  public id: Id64;

  constructor(props: EntityProps, iModel: IModelDb) {
    this.iModel = iModel;
    // copy all auto-handled properties from input to the object being constructed
    this.forEachProperty((propName: string, meta: PropertyMetaData) => this[propName] = meta.createProperty(props[propName]));
  }

  public toJSON(): EntityProps {
    const val: any = {};
    val.classFullName = this.classFullName;
    this.forEachProperty((propName: string) => val[propName] = this[propName]);
    return val;
  }

<<<<<<< HEAD
 /**
  * Add the lock, code, and other resource requests that would be needed in order to carry out the specified operation.
  * @param _req The request object, which accumulates requests.
  * @param _opcode The operation that will be performed on the element.
  */
  public buildResourcesRequest(_req: BriefcaseManager.ResourcesRequest, _opcode?: DbOpcode): void {
=======
  /**
   * Add the lock, code, and other resource requests that would be needed in order to carry out the specified operation.
   * @param _req The request object, which accumulates requests.
   * @param _opcode The operation that will be performed on the element.
   */
  public buildResourcesRequest(_req: BriefcaseManagerResourcesRequest, _opcode?: DbOpcode): void {
>>>>>>> 11e9c972
    // subclasses must override this method to build a request for the resources they know that they need.
  }

  /** call a function for each property of this Entity. Function arguments are property name and property metadata. */
  public forEachProperty(func: PropertyCallback, includeCustom: boolean = false) { EntityMetaData.forEach(this.iModel, this.classFullName, true, func, includeCustom); }

  /** static method to get the full name of this class, in the form "schema.class"  */
  public static get sqlName(): string { return this.schema.name + "." + this.name; }

  /** get full class name of this Entity in the form "schema:class". */
  public get classFullName(): string { return this.schemaName + ":" + this.className; }

  /** Get the name of the schema that defines this class */
  public get schemaName(): string { return Object.getPrototypeOf(this).constructor.schema.name; }

  /** Get the name of this class */
  public get className(): string { return Object.getPrototypeOf(this).constructor.name; }

  /** Determine whether this Entity is in the persistent (unmodified) state from the database. Persistent Entities may
   * not be changed in any way. To modify an Entity, make a copy of it using [[copyForEdit]].
   */
  public isPersistent(): boolean { return this.persistent; }

  /** make a copy of this Entity so that it may be be modified. */
  public copyForEdit<T extends Entity>(): T { return new (this.constructor as EntityCtor)(this, this.iModel) as T; }
}

/** A custom attribute instance */
export interface CustomAttribute {
  /** The class of the CustomAttribute */
  ecclass: string;
  /** An object whose properties correspond by name to the properties of this custom attribute instance. */
  properties: { [propName: string]: any };
}

type FactoryFunc = (jsonObj: any) => any;

/** Metadata for a property. */
export class PropertyMetaData {
  public primitiveType?: PrimitiveTypeCode;
  public structName?: string;
  public extendedType?: string;
  public description?: string;
  public displayLabel?: string;
  public minimumValue?: any;
  public maximumValue?: any;
  public minimumLength?: number;
  public maximumLength?: number;
  public readOnly?: boolean;
  public kindOfQuantity?: string;
  public isCustomHandled?: boolean;
  public isCustomHandledOrphan: boolean;
  public minOccurs?: number;
  public maxOccurs?: number;
  public direction?: string;
  public relationshipClass?: string;
  public customAttributes?: CustomAttribute[];

  public constructor(jsonObj: any) {
    this.primitiveType = jsonObj.primitiveType;
    if (jsonObj.structName)
      this.structName = jsonObj.structName;
    this.extendedType = jsonObj.extendedType;
    this.description = jsonObj.description;
    this.displayLabel = jsonObj.displayLabel;
    if (null != jsonObj.minimumValue)
      this.minimumValue = jsonObj.minimumValue;
    if (null != jsonObj.maximumValue)
      this.maximumValue = jsonObj.maximumValue;
    if (null != jsonObj.minimumLength)
      this.minimumLength = jsonObj.minimumLength;
    if (null != jsonObj.maximumLength)
      this.maximumLength = jsonObj.maximumLength;
    this.readOnly = jsonObj.readOnly;
    this.kindOfQuantity = jsonObj.kindOfQuantity;
    this.isCustomHandled = jsonObj.isCustomHandled;
    if (null != jsonObj.minOccurs)
      this.minOccurs = jsonObj.minOccurs;
    if (null != jsonObj.maxOccurs)
      this.maxOccurs = jsonObj.maxOccurs;
    this.direction = jsonObj.direction;
    this.relationshipClass = jsonObj.relationshipClass;
    this.customAttributes = jsonObj.customAttributes;
  }

  /** create a typed value, or array of values, from a factory and an input object */
  private createValueOrArray(func: FactoryFunc, jsonObj: any) {
    if (null == this.minOccurs)
      return func(jsonObj); // not an array

    const val: any = [];
    jsonObj.forEach((element: any) => val.push(func(element)));
    return val;
  }

  /** construct a single property from an input object according to this metadata */
  public createProperty(jsonObj: any): any {
    if (!jsonObj)
      return undefined;

    if (this.primitiveType) {
      switch (this.primitiveType) {
        case PrimitiveTypeCode.Boolean:
        case PrimitiveTypeCode.Double:
        case PrimitiveTypeCode.Integer:
        case PrimitiveTypeCode.String:
          return jsonObj; // this works even for arrays or strings that are JSON because the parsed JSON is already the right type

        case PrimitiveTypeCode.Point2d:
          return this.createValueOrArray(Point2d.fromJSON, jsonObj);

        case PrimitiveTypeCode.Point3d:
          return this.createValueOrArray(Point3d.fromJSON, jsonObj);
      }
    }
    if (null != this.direction) // the presence of this means it's a navigation property
      return Id64.fromJSON(jsonObj);

    return jsonObj;
  }
}

/** Metadata for an Entity. */
export class EntityMetaData {
  /** The Entity name */
  public ecclass: string;
  public description?: string;
  public modifier?: string;
  public displayLabel?: string;
  /** The  base class that this class is derives from. If more than one, the first is the actual base class and the others are mixins. */
  public baseClasses: string[];
  /** The Custom Attributes for this class */
  public customAttributes?: CustomAttribute[];
  /** An object whose properties correspond by name to the properties of this class. */
  public properties: { [propName: string]: PropertyMetaData };

  public constructor(jsonObj: any) {
    this.ecclass = jsonObj.ecclass;
    this.description = jsonObj.description;
    this.modifier = jsonObj.modifier;
    this.displayLabel = jsonObj.displayLabel;
    this.baseClasses = jsonObj.baseClasses;
    this.customAttributes = jsonObj.customAttributes;
    this.properties = {};
    for (const propName in jsonObj.properties) {
      if (propName)
        this.properties[propName] = new PropertyMetaData(jsonObj.properties[propName]);
    }
  }

  /** Invoke a callback on each property of the specified class, optionally including superclass properties.
   * @param iModel  The IModel that contains the schema
   * @param schemaName The schema that defines the class
   * @param className The name of the class
   * @param wantSuper If true, superclass properties will also be processed
   * @param func The callback to be invoked on each property
   * @param includeCustom If true, include custom-handled properties in the iteration. Otherwise, skip custom-handled properties.
   */
  public static forEach(iModel: IModelDb, classFullName: string, wantSuper: boolean, func: PropertyCallback, includeCustom: boolean) {
    const meta = iModel.classMetaDataRegistry.find(classFullName);
    if (meta === undefined) {
      throw ClassRegistry.makeMetaDataNotFoundError();
    }

    for (const propName in meta.properties) {
      if (propName) {
        const propMeta = meta.properties[propName];
        if (includeCustom || !propMeta.isCustomHandled || propMeta.isCustomHandledOrphan)
          func(propName, propMeta);
      }
    }

    if (wantSuper && meta.baseClasses && meta.baseClasses.length > 0) {
      EntityMetaData.forEach(iModel, meta.baseClasses[0], true, func, includeCustom);
    }
  }
}<|MERGE_RESOLUTION|>--- conflicted
+++ resolved
@@ -65,21 +65,12 @@
     return val;
   }
 
-<<<<<<< HEAD
  /**
   * Add the lock, code, and other resource requests that would be needed in order to carry out the specified operation.
   * @param _req The request object, which accumulates requests.
   * @param _opcode The operation that will be performed on the element.
   */
   public buildResourcesRequest(_req: BriefcaseManager.ResourcesRequest, _opcode?: DbOpcode): void {
-=======
-  /**
-   * Add the lock, code, and other resource requests that would be needed in order to carry out the specified operation.
-   * @param _req The request object, which accumulates requests.
-   * @param _opcode The operation that will be performed on the element.
-   */
-  public buildResourcesRequest(_req: BriefcaseManagerResourcesRequest, _opcode?: DbOpcode): void {
->>>>>>> 11e9c972
     // subclasses must override this method to build a request for the resources they know that they need.
   }
 
