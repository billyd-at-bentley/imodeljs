--- conflicted
+++ resolved
@@ -1,120 +1,3 @@
-<<<<<<< HEAD
-/*---------------------------------------------------------------------------------------------
-|  $Copyright: (c) 2017 Bentley Systems, Incorporated. All rights reserved. $
- *--------------------------------------------------------------------------------------------*/
-import { assert } from "@bentley/bentleyjs-core/lib/Assert";
-import { DbResult } from "@bentley/bentleyjs-core/lib/BeSQLite";
-import { IModelError } from "../common/IModelError";
-import { BindingUtility, BindingValue } from "./BindingUtility";
-import { NodeAddonRegistry } from "./NodeAddonRegistry";
-import { NodeAddonECSqlStatement, NodeAddonDgnDb } from "@bentley/imodeljs-nodeaddonapi/imodeljs-nodeaddonapi";
-
-/** An ECSql Statement. A statement must be prepared before it can be executed. See prepare. A statement may contain placeholders that must be filled
- * in before use. See bindValues. A prepared statement can be stepped through all matching rows by calling step. ECSqlStatement is-a iterator, so that you
- * can step through its results by using standard iteration syntax, such as "for in".
- */
-export class ECSqlStatement implements IterableIterator<any> {
-  private _stmt: NodeAddonECSqlStatement | undefined;
-  private _isShared: boolean = false;
-
-  /** @hidden - used by statement cache */
-  public setIsShared(b: boolean) {
-    this._isShared = b;
-  }
-
-  /** @hidden - used by statement cache */
-  public isShared(): boolean {
-    assert(!this._isShared || this.isPrepared(), "a shared statement must always be in the prepared state");
-    return this._isShared;
-  }
-
-  /** Check if this statement has been prepared successfully or not */
-  public isPrepared(): boolean {
-    return this._stmt !== undefined;
-  }
-
-  /** Prepare this statement prior to first use.
-   * @throws IModelError if the statement cannot be prepared. Normally, prepare fails due to ECSql syntax errors or references to tables or properties that do not exist. The error.message property will describe the property.
-   */
-  public prepare(db: NodeAddonDgnDb, statement: string): void {
-    if (this.isPrepared())
-      throw new Error("statement is already prepared"); 
-    this._stmt = new (NodeAddonRegistry.getAddon()).NodeAddonECSqlStatement();
-    const error = this._stmt!.prepare(db, statement);
-    if (error.status !== DbResult.BE_SQLITE_OK)
-      throw new IModelError(error.status, error.message);
-  }
-
-  /** Reset this statement so that the next call to step will return the first row, if any. */
-  public reset(): DbResult {
-    if (!this._stmt)
-      throw new Error("statement is not prepared");
-    return this._stmt.reset();
-  }
-
-  /** Call this function when finished with this statement. This releases the native resources held by the statement.
-   * @Note Do not call this method directly on a statement that is being managed by a statement cache.
-   */
-  public dispose(): void {
-    if (this.isShared())
-      throw new Error("you can't dispose a statement that is shared with others (e.g., in a cache)");
-    if (!this.isPrepared())
-      return;
-    this._stmt!.dispose(); // Tell the peer JS object to free its native resources immediately
-    this._stmt = undefined; // discard the peer JS object as garbage
-
-    assert(!this.isPrepared()); // leaves the statement in the un-prepared state
-  }
-
-  /** Clear any bindings that were previously set on this statement. */
-  public clearBindings(): DbResult {
-    return this._stmt!.clearBindings();
-  }
-
-  /** Bind values to placeholders.
-   * @param bindings  The values to set for placeholders. Pass an array if the placeholders are positional. Pass an 'any' object
-   * for named placeholders, where the properties of the object match the names of the placeholders in the statement.
-   * @throws IModelError in case the binding fails. This will normally happen only if the type of a value does not match and cannot be converted to the type required for the corresponding property in the statement.
-   */
-  public bindValues(bindings: BindingValue[] | Map<string, BindingValue> | any): void {
-    const ecBindings = BindingUtility.preProcessBindings(bindings);
-    const bindingsStr = JSON.stringify(ecBindings);
-    const nativeError = this._stmt!.bindValues(bindingsStr);
-    if (nativeError.status !== DbResult.BE_SQLITE_OK)
-      throw new IModelError(nativeError.status, nativeError.message);
-  }
-
-  /** Step this statement to the next matching row. */
-  public step(): DbResult {
-    return this._stmt!.step();
-  }
-
-  /** Get the current row. */
-  public getRow(): any {
-    return JSON.parse(this._stmt!.getRow());
-  }
-
-  /** Calls step when called as an iterator. */
-  public next(): IteratorResult<any> {
-    if (DbResult.BE_SQLITE_ROW === this.step()) {
-      return {
-        done: false,
-        value: this.getRow(),
-      };
-    } else {
-      return {
-        done: true,
-        value: undefined,
-      };
-    }
-  }
-
-  /** The iterator that will step through the results of this statement. */
-  public [Symbol.iterator](): IterableIterator<any> {
-    return this;
-  }
-}
-=======
 /*---------------------------------------------------------------------------------------------
 |  $Copyright: (c) 2017 Bentley Systems, Incorporated. All rights reserved. $
  *--------------------------------------------------------------------------------------------*/
@@ -229,5 +112,4 @@
   public [Symbol.iterator](): IterableIterator<any> {
     return this;
   }
-}
->>>>>>> 7c19875f
+}