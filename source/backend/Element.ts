--- conflicted
+++ resolved
@@ -1,614 +1,608 @@
-/*---------------------------------------------------------------------------------------------
-|  $Copyright: (c) 2018 Bentley Systems, Incorporated. All rights reserved. $
- *--------------------------------------------------------------------------------------------*/
-import { Id64, Guid } from "@bentley/bentleyjs-core/lib/Id";
-import { Point2d, Point3d } from "@bentley/geometry-core/lib/PointVector";
-import { Transform } from "@bentley/geometry-core/lib/Transform";
-<<<<<<< HEAD
-import { Code, CodeSpecNames } from "../common/Code";
-import { Placement3d, Placement2d, AxisAlignedBox3d } from "../common/geometry/Primitives";
-import { GeometryStream, GeometryStreamBuilder } from "../common/geometry/GeometryStream";
-=======
-import { Code, CodeSpecNames } from "@bentley/imodeljs-common/lib/Code";
-import { Placement3d, Placement2d, AxisAlignedBox3d } from "@bentley/imodeljs-common/lib/geometry/Primitives";
-import { GeometryStream, GeometryBuilder } from "@bentley/imodeljs-common/lib/geometry/GeometryStream";
->>>>>>> 4796d289
-import { Entity, EntityMetaData } from "./Entity";
-import { IModelDb } from "./IModelDb";
-import { DbOpcode } from "@bentley/bentleyjs-core/lib/BeSQLite";
-import {
-  ElementProps, RelatedElement, GeometricElementProps, TypeDefinition, GeometricElement3dProps, GeometricElement2dProps,
-  ViewAttachmentProps, SubjectProps, SheetBorderTemplateProps, SheetTemplateProps, SheetProps, TypeDefinitionElementProps,
-  InformationPartitionElementProps, LightLocationProps, DefinitionElementProps,
-} from "@bentley/imodeljs-common/lib/ElementProps";
-import { AuxCoordSystemProps, AuxCoordSystem2dProps, AuxCoordSystem3dProps } from "@bentley/imodeljs-common/lib/ViewProps";
-
-/**
- * Elements are the smallest individually identifiable building blocks for modeling the real world in an iModel.
- * Each element represents an entity in the real world. Sets of Elements (contained in Models) are used to model
- * other Elements that represent larger scale real world entities. Using this recursive modeling strategy,
- * Elements can represent entities at any scale. Elements can represent physical things or abstract concepts
- * or simply be information records.
- *
- * Every Element has a 64-bit id (inherited from Entity) that uniquely identifies it within an iModel. Every Element also
- * has a "code" that identifies it's meaning in the real world. Additionally, Elements may have a "federationGuid"
- * to hold a GUID, if the element was assigned that GUID by some other federated database. The iModel database enforces
- * uniqueness of id, code, and federationGuid.
- */
-export abstract class Element extends Entity implements ElementProps {
-  /** the ModelId of the Model containing this element */
-  public model: Id64;
-  /** the code for this element */
-  public code: Code;
-  /** the parent element, if present, of this element. */
-  public parent?: RelatedElement;
-  /** a GUID assigned to this element by some other federated database */
-  public federationGuid?: Guid;
-  /** a user-assigned label for this element. */
-  public userLabel?: string;
-  /** optional json properties of this element. */
-  public jsonProperties: any;
-
-  /** constructor for Element. */
-  constructor(props: ElementProps, iModel: IModelDb) {
-    super(props, iModel);
-    this.code = Code.fromJSON(props.code);
-    this.model = Id64.fromJSON(props.model);
-    this.parent = RelatedElement.fromJSON(props.parent);
-    this.federationGuid = Guid.fromJSON(props.federationGuid);
-    this.userLabel = props.userLabel;
-    this.jsonProperties = Object.assign({}, props.jsonProperties); // make sure we have our own copy
-  }
-
-  /** Add this Element's properties to an object for serializing to JSON. */
-  public toJSON(): ElementProps {
-    const val = super.toJSON() as ElementProps;
-    if (this.id.isValid())
-      val.id = this.id;
-    if (this.code.spec.isValid())
-      val.code = this.code;
-    val.model = this.model;
-    if (this.parent)
-      val.parent = this.parent;
-    if (this.federationGuid)
-      val.federationGuid = this.federationGuid;
-    if (this.userLabel)
-      val.userLabel = this.userLabel;
-    if (Object.keys(this.jsonProperties).length > 0)
-      val.jsonProperties = this.jsonProperties;
-    return val;
-  }
-
-  /** Get the class metadata for this element. */
-  public getClassMetaData(): EntityMetaData | undefined { return this.iModel.classMetaDataRegistry.find(this.classFullName); }
-
-  private getAllUserProperties(): any { if (!this.jsonProperties.UserProps) this.jsonProperties.UserProps = new Object(); return this.jsonProperties.UserProps; }
-
-  /** get a set of JSON user properties by namespace */
-  public getUserProperties(namespace: string) { return this.getAllUserProperties()[namespace]; }
-
-  /** change a set of user JSON properties of this Element by namespace. */
-  public setUserProperties(nameSpace: string, value: any) { this.getAllUserProperties()[nameSpace] = value; }
-
-  /** remove a set of JSON user properties, specified by namespace, from this Element */
-  public removeUserProperties(nameSpace: string) { delete this.getAllUserProperties()[nameSpace]; }
-
-  /**
-   * Add a request for locks, code reservations, and anything else that would be needed in order to carry out the specified operation.
-   * @param opcode The operation that will be performed on the element.
-   */
-  public buildConcurrencyControlRequest(opcode: DbOpcode) { this.iModel.concurrencyControl.buildRequestForElement(this, opcode); }
-}
-
-/**
- * Geometric Element is an abstract base class used to model real world entities that intrinsically have
- * geometry.
- */
-export abstract class GeometricElement extends Element implements GeometricElementProps {
-  public category: Id64;
-  public geom?: GeometryStream;
-  public constructor(props: GeometricElementProps, iModel: IModelDb) {
-    super(props, iModel);
-    this.category = Id64.fromJSON(props.category);
-    this.geom = GeometryStream.fromJSON(props.geom);
-  }
-
-  public is3d(): this is GeometricElement3d { return this instanceof GeometricElement3d; }
-  public is2d(): this is GeometricElement2d { return this instanceof GeometricElement2d; }
-  public getPlacementTransform(): Transform { return this.placement.getTransform(); }
-  public calculateRange3d(): AxisAlignedBox3d { return this.placement.calculateRange(); }
-
-  /** convert this geometric element to a JSON object */
-  public toJSON(): GeometricElementProps {
-    const val = super.toJSON() as GeometricElementProps;
-    val.category = this.category;
-    if (this.geom)
-      val.geom = this.geom;
-    return val;
-  }
-
-  public updateFromGeometryStreamBuilder(builder: GeometryStreamBuilder): boolean {
-    if (builder.isPartCreate)
-      return false;   // Invalid builder for creating element geometry...
-
-    if (builder.currentSize === 0)
-      return false;
-
-    if (!builder.havePlacement)
-      return false;
-
-    if (!this.category.equals(builder.geometryParams.categoryId))
-      return false;
-
-    if (builder.is3d) {
-      if (!builder.placement3d.isValid())
-        return false;
-
-      if (!this.is3d())
-        return false;
-
-      this.placement.setFrom(builder.placement3d);
-    } else {
-      if (!builder.placement2d.isValid())
-        return false;
-
-      if (!this.is2d())
-        return false;
-
-      this.placement.setFrom(builder.placement2d);
-    }
-
-    if (this.geom)
-      this.geom.setFrom(builder.getGeometryStreamClone());
-    else
-      this.geom = builder.getGeometryStreamClone();
-    return true;
-  }
-}
-
-/**
- * 3d Geometric Element is an abstract base class used to model real world entities that intrinsically
- * have 3d geometry.
- */
-export abstract class GeometricElement3d extends GeometricElement implements GeometricElement3dProps {
-  public placement: Placement3d;
-  public typeDefinition?: TypeDefinition;
-
-  public constructor(props: GeometricElement3dProps, iModel: IModelDb) {
-    super(props, iModel);
-    this.placement = Placement3d.fromJSON(props.placement);
-    if (props.typeDefinition)
-      this.typeDefinition = TypeDefinition.fromJSON(props.typeDefinition);
-  }
-
-  public toJSON(): GeometricElement3dProps {
-    const val = super.toJSON() as GeometricElement3dProps;
-    val.placement = this.placement;
-    if (this.typeDefinition)
-      val.typeDefinition = this.typeDefinition;
-    return val;
-  }
-}
-
-export abstract class GraphicalElement3d extends GeometricElement3d {
-  public constructor(props: GeometricElement3dProps, iModel: IModelDb) { super(props, iModel); }
-}
-
-/**
- * 2d Geometric Element is an abstract base class used to model information entities that intrinsically have
- * 2d geometry.
- */
-export abstract class GeometricElement2d extends GeometricElement implements GeometricElement2dProps {
-  public placement: Placement2d;
-  public typeDefinition?: TypeDefinition;
-
-  public constructor(props: GeometricElement2dProps, iModel: IModelDb) {
-    super(props, iModel);
-    this.placement = Placement2d.fromJSON(props.placement);
-    if (props.typeDefinition)
-      this.typeDefinition = TypeDefinition.fromJSON(props.typeDefinition);
-  }
-
-  public toJSON(): GeometricElement2dProps {
-    const val = super.toJSON() as GeometricElement2dProps;
-    val.placement = this.placement;
-    if (this.typeDefinition)
-      val.typeDefinition = this.typeDefinition;
-    return val;
-  }
-}
-
-/**
- * Abstract base class for 2d Geometric Elements that are used to convey information within graphical presentations
- * (like drawings).
- */
-export abstract class GraphicalElement2d extends GeometricElement2d {
-  public constructor(props: GeometricElement2dProps, iModel: IModelDb) { super(props, iModel); }
-}
-
-/**
- * 2d element used to annotate drawings and sheets.
- */
-export class AnnotationElement2d extends GraphicalElement2d {
-  public constructor(props: GeometricElement2dProps, iModel: IModelDb) { super(props, iModel); }
-}
-
-/**
- * 2d element used to persist graphics for use in drawings.
- */
-export class DrawingGraphic extends GraphicalElement2d {
-  public constructor(props: GeometricElement2dProps, iModel: IModelDb) { super(props, iModel); }
-}
-
-export class TextAnnotation2d extends AnnotationElement2d {
-  public constructor(props: GeometricElement2dProps, iModel: IModelDb) { super(props, iModel); }
-}
-
-export class TextAnnotation3d extends GraphicalElement3d {
-  public constructor(props: GeometricElement3dProps, iModel: IModelDb) { super(props, iModel); }
-}
-
-export class ViewAttachment extends GraphicalElement2d implements ViewAttachmentProps {
-  public view?: Id64;
-  public constructor(props: ViewAttachmentProps, iModel: IModelDb) { super(props, iModel); }
-}
-
-/**
- * A Spatial Element occupies real world space.
- */
-export abstract class SpatialElement extends GeometricElement3d {
-  public constructor(props: GeometricElement3dProps, iModel: IModelDb) { super(props, iModel); }
-}
-
-/**
- * A Physical Element is spatially located, has mass, and can be 'touched'.
- */
-export abstract class PhysicalElement extends SpatialElement {
-  public constructor(props: GeometricElement3dProps, iModel: IModelDb) { super(props, iModel); }
-}
-
-/**
- * A Physical Portion represents an arbitrary portion of a larger Physical Element that will be broken
- * down in more detail in a separate (sub) Physical Model.
- */
-export abstract class PhysicalPortion extends PhysicalElement {
-  public constructor(props: GeometricElement3dProps, iModel: IModelDb) { super(props, iModel); }
-}
-
-/**
- * A Spatial Location Element identifies a 'tracked' real world location but has no mass and cannot be
- * 'touched'.
- */
-export abstract class SpatialLocationElement extends SpatialElement {
-  public constructor(props: GeometricElement3dProps, iModel: IModelDb) { super(props, iModel); }
-}
-
-/**
- * A Spatial Location Portion represents an arbitrary portion of a larger Spatial Location Element that
- * will be broken down in more detail in a separate (sub) Spatial Location Model.
- */
-export abstract class SpatialLocationPortion extends SpatialLocationElement {
-  public constructor(props: GeometricElement3dProps, iModel: IModelDb) { super(props, iModel); }
-}
-
-/**
- * A Volume Element is a Spatial Location Element that is restricted to defining a volume.
- */
-export class VolumeElement extends SpatialLocationElement {
-  public constructor(props: GeometricElement3dProps, iModel: IModelDb) { super(props, iModel); }
-}
-
-/**
- * Information Content Element is an abstract base class for modeling pure information entities. Only the
- * core framework should directly subclass from Information Content Element. Domain and application developers
- * should start with the most appropriate subclass of Information Content Element.
- */
-export abstract class InformationContentElement extends Element {
-  constructor(props: ElementProps, iModel: IModelDb) { super(props, iModel); }
-}
-
-/**
- * Element used in conjunction with bis:ElementDrivesElement relationships to bundle multiple inputs before
- * driving the output element.
- */
-export abstract class DriverBundleElement extends InformationContentElement {
-  constructor(props: ElementProps, iModel: IModelDb) { super(props, iModel); }
-}
-
-/**
- * Information Reference is an abstract base class for modeling entities whose main purpose is to reference
- * something else.
- */
-export abstract class InformationReferenceElement extends InformationContentElement {
-  public constructor(props: ElementProps, iModel: IModelDb) { super(props, iModel); }
-}
-
-/**
- * A Subject is an information element that describes what this repository (or part thereof) is about.
- */
-export class Subject extends InformationReferenceElement implements SubjectProps {
-  public description?: string;
-  public constructor(props: SubjectProps, iModel: IModelDb) { super(props, iModel); }
-}
-
-/**
- * A Document is an InformationContentElement that identifies the content of a document.
- * The realized form of a document is called a DocumentCarrier (different class than Document).
- * For example, a will is a legal document. The will published into a PDF file is an ElectronicDocumentCopy.
- * The will printed onto paper is a PrintedDocumentCopy.
- * In this example, the Document only identifies, names, and tracks the content of the will.
- */
-export abstract class Document extends InformationContentElement {
-  constructor(props: ElementProps, iModel: IModelDb) { super(props, iModel); }
-}
-
-export class Drawing extends Document {
-  constructor(props: ElementProps, iModel: IModelDb) { super(props, iModel); }
-}
-
-export class SectionDrawing extends Drawing {
-  constructor(props: ElementProps, iModel: IModelDb) { super(props, iModel); }
-}
-
-export class SheetBorderTemplate extends Document implements SheetBorderTemplateProps {
-  public height?: number;
-  public width?: number;
-  public constructor(props: SheetBorderTemplateProps, iModel: IModelDb) { super(props, iModel); }
-}
-
-export class SheetTemplate extends Document implements SheetTemplateProps {
-  public height?: number;
-  public width?: number;
-  public border?: Id64;
-  constructor(props: SheetTemplateProps, iModel: IModelDb) { super(props, iModel); }
-}
-
-export class Sheet extends Document implements SheetProps {
-  public scale?: number;
-  public height?: number;
-  public width?: number;
-  public sheetTemplate?: Id64;
-  constructor(props: SheetProps, iModel: IModelDb) { super(props, iModel); }
-}
-
-/**
- * An Information Carrier carries information, but is not the information itself. For example, the arrangement
- * of ink on paper or the sequence of electronic bits are information carriers.
- */
-export abstract class InformationCarrierElement extends Element {
-  constructor(props: ElementProps, iModel: IModelDb) { super(props, iModel); }
-}
-
-/**
- * A Document Carrier is an Information Carrier that carries a Document. An electronic file is a good example.
- */
-export abstract class DocumentCarrier extends InformationCarrierElement {
-  constructor(props: ElementProps, iModel: IModelDb) { super(props, iModel); }
-}
-
-/**
- * Information Record Element is an abstract base class for modeling information records. Information Record
- * Element is the default choice if no other subclass of Information Content Element makes sense.
- */
-export abstract class InformationRecordElement extends InformationContentElement {
-  constructor(props: ElementProps, iModel: IModelDb) { super(props, iModel); }
-}
-
-/**
- * A Definition Element holds configuration - related information that is meant to be referenced / shared.
- */
-export abstract class DefinitionElement extends InformationContentElement implements DefinitionElementProps {
-  public isPrivate: boolean;
-  constructor(props: ElementProps, iModel: IModelDb) { super(props, iModel); this.isPrivate = props.isPrivate; }
-  public toJSON(): DefinitionElementProps {
-    const val = super.toJSON() as DefinitionElementProps;
-    val.isPrivate = this.isPrivate;
-    return val;
-  }
-}
-
-/**
- * Defines a set of properties (the 'type') that can be associated with an element.
- */
-export abstract class TypeDefinitionElement extends DefinitionElement implements TypeDefinitionElementProps {
-  public recipe?: RelatedElement;
-  constructor(props: TypeDefinitionElementProps, iModel: IModelDb) { super(props, iModel); }
-}
-
-/**
- * Defines a recipe for generating a type.
- */
-export abstract class RecipeDefinitionElement extends DefinitionElement {
-  constructor(props: ElementProps, iModel: IModelDb) { super(props, iModel); }
-}
-
-/**
- * Defines a set of properties (the 'type') that can be associated with a Physical Element. A Physical
- * Type has a strong correlation with something that can be ordered from a catalog since all instances
- * share a common set of properties.
- */
-export abstract class PhysicalType extends TypeDefinitionElement {
-  constructor(props: TypeDefinitionElementProps, iModel: IModelDb) { super(props, iModel); }
-}
-
-/**
- * Defines a set of properties (the 'type') that can be associated with a Spatial Location.
- */
-export abstract class SpatialLocationType extends TypeDefinitionElement {
-  constructor(props: TypeDefinitionElementProps, iModel: IModelDb) { super(props, iModel); }
-}
-
-/**
- * A recipe that uses a 3D template for creating new instances.
- */
-export class TemplateRecipe3d extends RecipeDefinitionElement {
-  public constructor(props: ElementProps, iModel: IModelDb) { super(props, iModel); }
-}
-
-/**
- * Defines a set of properties (the 'type') that can be associated with a 2D Graphical Element.
- */
-export abstract class GraphicalType2d extends TypeDefinitionElement {
-  public constructor(props: ElementProps, iModel: IModelDb) { super(props, iModel); }
-}
-
-/**
- * A recipe that uses a 2D template for creating new instances.
- */
-export class TemplateRecipe2d extends RecipeDefinitionElement {
-  public constructor(props: ElementProps, iModel: IModelDb) { super(props, iModel); }
-}
-
-/**
- * Information Partition is an abstract base class for elements that indicate that there is a new modeling
- * perspective within the overall iModel information hierarchy. An Information Partition is always parented
- * to a Subject and broken down by a Model.
- */
-export abstract class InformationPartitionElement extends InformationContentElement implements InformationPartitionElementProps {
-  public description?: string;
-  public constructor(props: InformationPartitionElementProps, iModel: IModelDb) { super(props, iModel); }
-
-  /** Create a code that can be used for any kind of InformationPartitionElement. */
-  public static createCode(scopeElement: Element, codeValue: string): Code {
-    const codeSpec = scopeElement.iModel.codeSpecs.getByName(CodeSpecNames.InformationPartitionElement());
-    return new Code({ spec: codeSpec.id, scope: scopeElement.id.toString(), value: codeValue });
-  }
-
-}
-
-/**
- * A Definition Partition element indicates that there is a definition-related modeling perspective within
- * the overall iModel information hierarchy. A Definition Partition is always parented to a Subject and
- * broken down by a Definition Model.
- */
-export class DefinitionPartition extends InformationPartitionElement {
-}
-
-/**
- * A Document Partition element indicates that there is a document-related modeling perspective within
- * the overall iModel information hierarchy. A Document Partition is always parented to a Subject and broken
- * down by a Document List Model.
- */
-export class DocumentPartition extends InformationPartitionElement {
-}
-
-/**
- * A Group Information Partition element indicates that there is a group-information-related modeling perspective
- * within the overall iModel information hierarchy. A Group Information Partition is always parented to
- * a Subject and broken down by a Group Information Model.
- */
-export class GroupInformationPartition extends InformationPartitionElement {
-}
-
-/**
- * A Information Record Partition element indicates that there is an information-record-related modeling
- * perspective within the overall iModel information hierarchy. An Information Record Partition is always
- * parented to a Subject and broken down by an Information Record Model.
- */
-export class InformationRecordPartition extends InformationPartitionElement {
-}
-
-/**
- * A Link Partition element indicates that there is a link-related modeling perspective within the overall
- * iModel information hierarchy. A Link Partition is always parented to a Subject and broken down by a Link
- * Model.
- */
-export class LinkPartition extends InformationPartitionElement {
-}
-
-/**
- * A Physical Partition element indicates that there is a physical modeling perspective within the overall
- * iModel information hierarchy. A Physical Partition is always parented to a Subject and broken down by
- * a Physical Model.
- */
-export class PhysicalPartition extends InformationPartitionElement {
-}
-
-/**
- * A Spatial Location Partition element indicates that there is a spatial-location-related modeling perspective
- * within the overall iModel information hierarchy. A Spatial Location Partition is always parented to a
- * Subject and broken down by a Spatial Location Model.
- */
-export class SpatialLocationPartition extends InformationPartitionElement {
-}
-
-/**
- * Group Information is an abstract base class for modeling entities whose main purpose is to reference
- * a group of related elements.
- */
-export abstract class GroupInformationElement extends InformationReferenceElement {
-}
-/**
- * An information element that specifies a link.
- */
-export abstract class LinkElement extends InformationReferenceElement {
-}
-
-/**
- * An information element that specifies a URL link.
- */
-export class UrlLink extends LinkElement {
-}
-
-/**
- * An information element that links to an embedded file.
- */
-export class EmbeddedFileLink extends LinkElement {
-}
-
-/**
- * An information element that links to a repository.
- */
-export class RepositoryLink extends UrlLink {
-}
-
-/**
- * A real world entity is modeled as a Role Element when a set of external circumstances define an important
- * role (one that is worth tracking) that is not intrinsic to the entity playing the role. For example,
- * a person can play the role of a teacher or a rock can play the role of a boundary marker.
- */
-export abstract class RoleElement extends Element {
-}
-
-export abstract class AuxCoordSystem extends DefinitionElement implements AuxCoordSystemProps {
-  public type = 0;
-  public description?: string;
-  public constructor(props: AuxCoordSystemProps, iModel: IModelDb) { super(props, iModel); }
-}
-
-/**
- * A 2d coordinate system.
- */
-export class AuxCoordSystem2d extends AuxCoordSystem implements AuxCoordSystem2dProps {
-  public origin?: Point2d;
-  public angle = 0;
-  public constructor(props: AuxCoordSystem2dProps, iModel: IModelDb) { super(props, iModel); }
-}
-
-/**
- * A 3d coordinate system.
- */
-export class AuxCoordSystem3d extends AuxCoordSystem implements AuxCoordSystem3dProps {
-  public origin?: Point3d;
-  public yaw = 0;
-  public pitch = 0;
-  public roll = 0;
-  public constructor(props: AuxCoordSystem3dProps, iModel: IModelDb) { super(props, iModel); }
-}
-
-/**
- * A spatial coordinate system.
- */
-export class AuxCoordSystemSpatial extends AuxCoordSystem3d {
-}
-
-/**
- * The spatial location of a light source
- */
-export class LightLocation extends SpatialLocationElement implements LightLocationProps {
-  public enabled = false;
-  constructor(props: LightLocationProps, iModel: IModelDb) { super(props, iModel); }
-}
-
-export class Texture extends DefinitionElement {
-}
+/*---------------------------------------------------------------------------------------------
+|  $Copyright: (c) 2018 Bentley Systems, Incorporated. All rights reserved. $
+ *--------------------------------------------------------------------------------------------*/
+import { Id64, Guid } from "@bentley/bentleyjs-core/lib/Id";
+import { Point2d, Point3d } from "@bentley/geometry-core/lib/PointVector";
+import { Transform } from "@bentley/geometry-core/lib/Transform";
+import { Code, CodeSpecNames } from "@bentley/imodeljs-common/lib/Code";
+import { Placement3d, Placement2d, AxisAlignedBox3d } from "@bentley/imodeljs-common/lib/geometry/Primitives";
+import { GeometryStream, GeometryStreamBuilder } from "@bentley/imodeljs-common/lib/geometry/GeometryStream";
+import { Entity, EntityMetaData } from "./Entity";
+import { IModelDb } from "./IModelDb";
+import { DbOpcode } from "@bentley/bentleyjs-core/lib/BeSQLite";
+import {
+  ElementProps, RelatedElement, GeometricElementProps, TypeDefinition, GeometricElement3dProps, GeometricElement2dProps,
+  ViewAttachmentProps, SubjectProps, SheetBorderTemplateProps, SheetTemplateProps, SheetProps, TypeDefinitionElementProps,
+  InformationPartitionElementProps, LightLocationProps, DefinitionElementProps,
+} from "@bentley/imodeljs-common/lib/ElementProps";
+import { AuxCoordSystemProps, AuxCoordSystem2dProps, AuxCoordSystem3dProps } from "@bentley/imodeljs-common/lib/ViewProps";
+
+/**
+ * Elements are the smallest individually identifiable building blocks for modeling the real world in an iModel.
+ * Each element represents an entity in the real world. Sets of Elements (contained in Models) are used to model
+ * other Elements that represent larger scale real world entities. Using this recursive modeling strategy,
+ * Elements can represent entities at any scale. Elements can represent physical things or abstract concepts
+ * or simply be information records.
+ *
+ * Every Element has a 64-bit id (inherited from Entity) that uniquely identifies it within an iModel. Every Element also
+ * has a "code" that identifies it's meaning in the real world. Additionally, Elements may have a "federationGuid"
+ * to hold a GUID, if the element was assigned that GUID by some other federated database. The iModel database enforces
+ * uniqueness of id, code, and federationGuid.
+ */
+export abstract class Element extends Entity implements ElementProps {
+  /** the ModelId of the Model containing this element */
+  public model: Id64;
+  /** the code for this element */
+  public code: Code;
+  /** the parent element, if present, of this element. */
+  public parent?: RelatedElement;
+  /** a GUID assigned to this element by some other federated database */
+  public federationGuid?: Guid;
+  /** a user-assigned label for this element. */
+  public userLabel?: string;
+  /** optional json properties of this element. */
+  public jsonProperties: any;
+
+  /** constructor for Element. */
+  constructor(props: ElementProps, iModel: IModelDb) {
+    super(props, iModel);
+    this.code = Code.fromJSON(props.code);
+    this.model = Id64.fromJSON(props.model);
+    this.parent = RelatedElement.fromJSON(props.parent);
+    this.federationGuid = Guid.fromJSON(props.federationGuid);
+    this.userLabel = props.userLabel;
+    this.jsonProperties = Object.assign({}, props.jsonProperties); // make sure we have our own copy
+  }
+
+  /** Add this Element's properties to an object for serializing to JSON. */
+  public toJSON(): ElementProps {
+    const val = super.toJSON() as ElementProps;
+    if (this.id.isValid())
+      val.id = this.id;
+    if (this.code.spec.isValid())
+      val.code = this.code;
+    val.model = this.model;
+    if (this.parent)
+      val.parent = this.parent;
+    if (this.federationGuid)
+      val.federationGuid = this.federationGuid;
+    if (this.userLabel)
+      val.userLabel = this.userLabel;
+    if (Object.keys(this.jsonProperties).length > 0)
+      val.jsonProperties = this.jsonProperties;
+    return val;
+  }
+
+  /** Get the class metadata for this element. */
+  public getClassMetaData(): EntityMetaData | undefined { return this.iModel.classMetaDataRegistry.find(this.classFullName); }
+
+  private getAllUserProperties(): any { if (!this.jsonProperties.UserProps) this.jsonProperties.UserProps = new Object(); return this.jsonProperties.UserProps; }
+
+  /** get a set of JSON user properties by namespace */
+  public getUserProperties(namespace: string) { return this.getAllUserProperties()[namespace]; }
+
+  /** change a set of user JSON properties of this Element by namespace. */
+  public setUserProperties(nameSpace: string, value: any) { this.getAllUserProperties()[nameSpace] = value; }
+
+  /** remove a set of JSON user properties, specified by namespace, from this Element */
+  public removeUserProperties(nameSpace: string) { delete this.getAllUserProperties()[nameSpace]; }
+
+  /**
+   * Add a request for locks, code reservations, and anything else that would be needed in order to carry out the specified operation.
+   * @param opcode The operation that will be performed on the element.
+   */
+  public buildConcurrencyControlRequest(opcode: DbOpcode) { this.iModel.concurrencyControl.buildRequestForElement(this, opcode); }
+}
+
+/**
+ * Geometric Element is an abstract base class used to model real world entities that intrinsically have
+ * geometry.
+ */
+export abstract class GeometricElement extends Element implements GeometricElementProps {
+  public category: Id64;
+  public geom?: GeometryStream;
+  public constructor(props: GeometricElementProps, iModel: IModelDb) {
+    super(props, iModel);
+    this.category = Id64.fromJSON(props.category);
+    this.geom = GeometryStream.fromJSON(props.geom);
+  }
+
+  public is3d(): this is GeometricElement3d { return this instanceof GeometricElement3d; }
+  public is2d(): this is GeometricElement2d { return this instanceof GeometricElement2d; }
+  public getPlacementTransform(): Transform { return this.placement.getTransform(); }
+  public calculateRange3d(): AxisAlignedBox3d { return this.placement.calculateRange(); }
+
+  /** convert this geometric element to a JSON object */
+  public toJSON(): GeometricElementProps {
+    const val = super.toJSON() as GeometricElementProps;
+    val.category = this.category;
+    if (this.geom)
+      val.geom = this.geom;
+    return val;
+  }
+
+  public updateFromGeometryStreamBuilder(builder: GeometryStreamBuilder): boolean {
+    if (builder.isPartCreate)
+      return false;   // Invalid builder for creating element geometry...
+
+    if (builder.currentSize === 0)
+      return false;
+
+    if (!builder.havePlacement)
+      return false;
+
+    if (!this.category.equals(builder.geometryParams.categoryId))
+      return false;
+
+    if (builder.is3d) {
+      if (!builder.placement3d.isValid())
+        return false;
+
+      if (!this.is3d())
+        return false;
+
+      this.placement.setFrom(builder.placement3d);
+    } else {
+      if (!builder.placement2d.isValid())
+        return false;
+
+      if (!this.is2d())
+        return false;
+
+      this.placement.setFrom(builder.placement2d);
+    }
+
+    if (this.geom)
+      this.geom.setFrom(builder.getGeometryStreamClone());
+    else
+      this.geom = builder.getGeometryStreamClone();
+    return true;
+  }
+}
+
+/**
+ * 3d Geometric Element is an abstract base class used to model real world entities that intrinsically
+ * have 3d geometry.
+ */
+export abstract class GeometricElement3d extends GeometricElement implements GeometricElement3dProps {
+  public placement: Placement3d;
+  public typeDefinition?: TypeDefinition;
+
+  public constructor(props: GeometricElement3dProps, iModel: IModelDb) {
+    super(props, iModel);
+    this.placement = Placement3d.fromJSON(props.placement);
+    if (props.typeDefinition)
+      this.typeDefinition = TypeDefinition.fromJSON(props.typeDefinition);
+  }
+
+  public toJSON(): GeometricElement3dProps {
+    const val = super.toJSON() as GeometricElement3dProps;
+    val.placement = this.placement;
+    if (this.typeDefinition)
+      val.typeDefinition = this.typeDefinition;
+    return val;
+  }
+}
+
+export abstract class GraphicalElement3d extends GeometricElement3d {
+  public constructor(props: GeometricElement3dProps, iModel: IModelDb) { super(props, iModel); }
+}
+
+/**
+ * 2d Geometric Element is an abstract base class used to model information entities that intrinsically have
+ * 2d geometry.
+ */
+export abstract class GeometricElement2d extends GeometricElement implements GeometricElement2dProps {
+  public placement: Placement2d;
+  public typeDefinition?: TypeDefinition;
+
+  public constructor(props: GeometricElement2dProps, iModel: IModelDb) {
+    super(props, iModel);
+    this.placement = Placement2d.fromJSON(props.placement);
+    if (props.typeDefinition)
+      this.typeDefinition = TypeDefinition.fromJSON(props.typeDefinition);
+  }
+
+  public toJSON(): GeometricElement2dProps {
+    const val = super.toJSON() as GeometricElement2dProps;
+    val.placement = this.placement;
+    if (this.typeDefinition)
+      val.typeDefinition = this.typeDefinition;
+    return val;
+  }
+}
+
+/**
+ * Abstract base class for 2d Geometric Elements that are used to convey information within graphical presentations
+ * (like drawings).
+ */
+export abstract class GraphicalElement2d extends GeometricElement2d {
+  public constructor(props: GeometricElement2dProps, iModel: IModelDb) { super(props, iModel); }
+}
+
+/**
+ * 2d element used to annotate drawings and sheets.
+ */
+export class AnnotationElement2d extends GraphicalElement2d {
+  public constructor(props: GeometricElement2dProps, iModel: IModelDb) { super(props, iModel); }
+}
+
+/**
+ * 2d element used to persist graphics for use in drawings.
+ */
+export class DrawingGraphic extends GraphicalElement2d {
+  public constructor(props: GeometricElement2dProps, iModel: IModelDb) { super(props, iModel); }
+}
+
+export class TextAnnotation2d extends AnnotationElement2d {
+  public constructor(props: GeometricElement2dProps, iModel: IModelDb) { super(props, iModel); }
+}
+
+export class TextAnnotation3d extends GraphicalElement3d {
+  public constructor(props: GeometricElement3dProps, iModel: IModelDb) { super(props, iModel); }
+}
+
+export class ViewAttachment extends GraphicalElement2d implements ViewAttachmentProps {
+  public view?: Id64;
+  public constructor(props: ViewAttachmentProps, iModel: IModelDb) { super(props, iModel); }
+}
+
+/**
+ * A Spatial Element occupies real world space.
+ */
+export abstract class SpatialElement extends GeometricElement3d {
+  public constructor(props: GeometricElement3dProps, iModel: IModelDb) { super(props, iModel); }
+}
+
+/**
+ * A Physical Element is spatially located, has mass, and can be 'touched'.
+ */
+export abstract class PhysicalElement extends SpatialElement {
+  public constructor(props: GeometricElement3dProps, iModel: IModelDb) { super(props, iModel); }
+}
+
+/**
+ * A Physical Portion represents an arbitrary portion of a larger Physical Element that will be broken
+ * down in more detail in a separate (sub) Physical Model.
+ */
+export abstract class PhysicalPortion extends PhysicalElement {
+  public constructor(props: GeometricElement3dProps, iModel: IModelDb) { super(props, iModel); }
+}
+
+/**
+ * A Spatial Location Element identifies a 'tracked' real world location but has no mass and cannot be
+ * 'touched'.
+ */
+export abstract class SpatialLocationElement extends SpatialElement {
+  public constructor(props: GeometricElement3dProps, iModel: IModelDb) { super(props, iModel); }
+}
+
+/**
+ * A Spatial Location Portion represents an arbitrary portion of a larger Spatial Location Element that
+ * will be broken down in more detail in a separate (sub) Spatial Location Model.
+ */
+export abstract class SpatialLocationPortion extends SpatialLocationElement {
+  public constructor(props: GeometricElement3dProps, iModel: IModelDb) { super(props, iModel); }
+}
+
+/**
+ * A Volume Element is a Spatial Location Element that is restricted to defining a volume.
+ */
+export class VolumeElement extends SpatialLocationElement {
+  public constructor(props: GeometricElement3dProps, iModel: IModelDb) { super(props, iModel); }
+}
+
+/**
+ * Information Content Element is an abstract base class for modeling pure information entities. Only the
+ * core framework should directly subclass from Information Content Element. Domain and application developers
+ * should start with the most appropriate subclass of Information Content Element.
+ */
+export abstract class InformationContentElement extends Element {
+  constructor(props: ElementProps, iModel: IModelDb) { super(props, iModel); }
+}
+
+/**
+ * Element used in conjunction with bis:ElementDrivesElement relationships to bundle multiple inputs before
+ * driving the output element.
+ */
+export abstract class DriverBundleElement extends InformationContentElement {
+  constructor(props: ElementProps, iModel: IModelDb) { super(props, iModel); }
+}
+
+/**
+ * Information Reference is an abstract base class for modeling entities whose main purpose is to reference
+ * something else.
+ */
+export abstract class InformationReferenceElement extends InformationContentElement {
+  public constructor(props: ElementProps, iModel: IModelDb) { super(props, iModel); }
+}
+
+/**
+ * A Subject is an information element that describes what this repository (or part thereof) is about.
+ */
+export class Subject extends InformationReferenceElement implements SubjectProps {
+  public description?: string;
+  public constructor(props: SubjectProps, iModel: IModelDb) { super(props, iModel); }
+}
+
+/**
+ * A Document is an InformationContentElement that identifies the content of a document.
+ * The realized form of a document is called a DocumentCarrier (different class than Document).
+ * For example, a will is a legal document. The will published into a PDF file is an ElectronicDocumentCopy.
+ * The will printed onto paper is a PrintedDocumentCopy.
+ * In this example, the Document only identifies, names, and tracks the content of the will.
+ */
+export abstract class Document extends InformationContentElement {
+  constructor(props: ElementProps, iModel: IModelDb) { super(props, iModel); }
+}
+
+export class Drawing extends Document {
+  constructor(props: ElementProps, iModel: IModelDb) { super(props, iModel); }
+}
+
+export class SectionDrawing extends Drawing {
+  constructor(props: ElementProps, iModel: IModelDb) { super(props, iModel); }
+}
+
+export class SheetBorderTemplate extends Document implements SheetBorderTemplateProps {
+  public height?: number;
+  public width?: number;
+  public constructor(props: SheetBorderTemplateProps, iModel: IModelDb) { super(props, iModel); }
+}
+
+export class SheetTemplate extends Document implements SheetTemplateProps {
+  public height?: number;
+  public width?: number;
+  public border?: Id64;
+  constructor(props: SheetTemplateProps, iModel: IModelDb) { super(props, iModel); }
+}
+
+export class Sheet extends Document implements SheetProps {
+  public scale?: number;
+  public height?: number;
+  public width?: number;
+  public sheetTemplate?: Id64;
+  constructor(props: SheetProps, iModel: IModelDb) { super(props, iModel); }
+}
+
+/**
+ * An Information Carrier carries information, but is not the information itself. For example, the arrangement
+ * of ink on paper or the sequence of electronic bits are information carriers.
+ */
+export abstract class InformationCarrierElement extends Element {
+  constructor(props: ElementProps, iModel: IModelDb) { super(props, iModel); }
+}
+
+/**
+ * A Document Carrier is an Information Carrier that carries a Document. An electronic file is a good example.
+ */
+export abstract class DocumentCarrier extends InformationCarrierElement {
+  constructor(props: ElementProps, iModel: IModelDb) { super(props, iModel); }
+}
+
+/**
+ * Information Record Element is an abstract base class for modeling information records. Information Record
+ * Element is the default choice if no other subclass of Information Content Element makes sense.
+ */
+export abstract class InformationRecordElement extends InformationContentElement {
+  constructor(props: ElementProps, iModel: IModelDb) { super(props, iModel); }
+}
+
+/**
+ * A Definition Element holds configuration - related information that is meant to be referenced / shared.
+ */
+export abstract class DefinitionElement extends InformationContentElement implements DefinitionElementProps {
+  public isPrivate: boolean;
+  constructor(props: ElementProps, iModel: IModelDb) { super(props, iModel); this.isPrivate = props.isPrivate; }
+  public toJSON(): DefinitionElementProps {
+    const val = super.toJSON() as DefinitionElementProps;
+    val.isPrivate = this.isPrivate;
+    return val;
+  }
+}
+
+/**
+ * Defines a set of properties (the 'type') that can be associated with an element.
+ */
+export abstract class TypeDefinitionElement extends DefinitionElement implements TypeDefinitionElementProps {
+  public recipe?: RelatedElement;
+  constructor(props: TypeDefinitionElementProps, iModel: IModelDb) { super(props, iModel); }
+}
+
+/**
+ * Defines a recipe for generating a type.
+ */
+export abstract class RecipeDefinitionElement extends DefinitionElement {
+  constructor(props: ElementProps, iModel: IModelDb) { super(props, iModel); }
+}
+
+/**
+ * Defines a set of properties (the 'type') that can be associated with a Physical Element. A Physical
+ * Type has a strong correlation with something that can be ordered from a catalog since all instances
+ * share a common set of properties.
+ */
+export abstract class PhysicalType extends TypeDefinitionElement {
+  constructor(props: TypeDefinitionElementProps, iModel: IModelDb) { super(props, iModel); }
+}
+
+/**
+ * Defines a set of properties (the 'type') that can be associated with a Spatial Location.
+ */
+export abstract class SpatialLocationType extends TypeDefinitionElement {
+  constructor(props: TypeDefinitionElementProps, iModel: IModelDb) { super(props, iModel); }
+}
+
+/**
+ * A recipe that uses a 3D template for creating new instances.
+ */
+export class TemplateRecipe3d extends RecipeDefinitionElement {
+  public constructor(props: ElementProps, iModel: IModelDb) { super(props, iModel); }
+}
+
+/**
+ * Defines a set of properties (the 'type') that can be associated with a 2D Graphical Element.
+ */
+export abstract class GraphicalType2d extends TypeDefinitionElement {
+  public constructor(props: ElementProps, iModel: IModelDb) { super(props, iModel); }
+}
+
+/**
+ * A recipe that uses a 2D template for creating new instances.
+ */
+export class TemplateRecipe2d extends RecipeDefinitionElement {
+  public constructor(props: ElementProps, iModel: IModelDb) { super(props, iModel); }
+}
+
+/**
+ * Information Partition is an abstract base class for elements that indicate that there is a new modeling
+ * perspective within the overall iModel information hierarchy. An Information Partition is always parented
+ * to a Subject and broken down by a Model.
+ */
+export abstract class InformationPartitionElement extends InformationContentElement implements InformationPartitionElementProps {
+  public description?: string;
+  public constructor(props: InformationPartitionElementProps, iModel: IModelDb) { super(props, iModel); }
+
+  /** Create a code that can be used for any kind of InformationPartitionElement. */
+  public static createCode(scopeElement: Element, codeValue: string): Code {
+    const codeSpec = scopeElement.iModel.codeSpecs.getByName(CodeSpecNames.InformationPartitionElement());
+    return new Code({ spec: codeSpec.id, scope: scopeElement.id.toString(), value: codeValue });
+  }
+
+}
+
+/**
+ * A Definition Partition element indicates that there is a definition-related modeling perspective within
+ * the overall iModel information hierarchy. A Definition Partition is always parented to a Subject and
+ * broken down by a Definition Model.
+ */
+export class DefinitionPartition extends InformationPartitionElement {
+}
+
+/**
+ * A Document Partition element indicates that there is a document-related modeling perspective within
+ * the overall iModel information hierarchy. A Document Partition is always parented to a Subject and broken
+ * down by a Document List Model.
+ */
+export class DocumentPartition extends InformationPartitionElement {
+}
+
+/**
+ * A Group Information Partition element indicates that there is a group-information-related modeling perspective
+ * within the overall iModel information hierarchy. A Group Information Partition is always parented to
+ * a Subject and broken down by a Group Information Model.
+ */
+export class GroupInformationPartition extends InformationPartitionElement {
+}
+
+/**
+ * A Information Record Partition element indicates that there is an information-record-related modeling
+ * perspective within the overall iModel information hierarchy. An Information Record Partition is always
+ * parented to a Subject and broken down by an Information Record Model.
+ */
+export class InformationRecordPartition extends InformationPartitionElement {
+}
+
+/**
+ * A Link Partition element indicates that there is a link-related modeling perspective within the overall
+ * iModel information hierarchy. A Link Partition is always parented to a Subject and broken down by a Link
+ * Model.
+ */
+export class LinkPartition extends InformationPartitionElement {
+}
+
+/**
+ * A Physical Partition element indicates that there is a physical modeling perspective within the overall
+ * iModel information hierarchy. A Physical Partition is always parented to a Subject and broken down by
+ * a Physical Model.
+ */
+export class PhysicalPartition extends InformationPartitionElement {
+}
+
+/**
+ * A Spatial Location Partition element indicates that there is a spatial-location-related modeling perspective
+ * within the overall iModel information hierarchy. A Spatial Location Partition is always parented to a
+ * Subject and broken down by a Spatial Location Model.
+ */
+export class SpatialLocationPartition extends InformationPartitionElement {
+}
+
+/**
+ * Group Information is an abstract base class for modeling entities whose main purpose is to reference
+ * a group of related elements.
+ */
+export abstract class GroupInformationElement extends InformationReferenceElement {
+}
+/**
+ * An information element that specifies a link.
+ */
+export abstract class LinkElement extends InformationReferenceElement {
+}
+
+/**
+ * An information element that specifies a URL link.
+ */
+export class UrlLink extends LinkElement {
+}
+
+/**
+ * An information element that links to an embedded file.
+ */
+export class EmbeddedFileLink extends LinkElement {
+}
+
+/**
+ * An information element that links to a repository.
+ */
+export class RepositoryLink extends UrlLink {
+}
+
+/**
+ * A real world entity is modeled as a Role Element when a set of external circumstances define an important
+ * role (one that is worth tracking) that is not intrinsic to the entity playing the role. For example,
+ * a person can play the role of a teacher or a rock can play the role of a boundary marker.
+ */
+export abstract class RoleElement extends Element {
+}
+
+export abstract class AuxCoordSystem extends DefinitionElement implements AuxCoordSystemProps {
+  public type = 0;
+  public description?: string;
+  public constructor(props: AuxCoordSystemProps, iModel: IModelDb) { super(props, iModel); }
+}
+
+/**
+ * A 2d coordinate system.
+ */
+export class AuxCoordSystem2d extends AuxCoordSystem implements AuxCoordSystem2dProps {
+  public origin?: Point2d;
+  public angle = 0;
+  public constructor(props: AuxCoordSystem2dProps, iModel: IModelDb) { super(props, iModel); }
+}
+
+/**
+ * A 3d coordinate system.
+ */
+export class AuxCoordSystem3d extends AuxCoordSystem implements AuxCoordSystem3dProps {
+  public origin?: Point3d;
+  public yaw = 0;
+  public pitch = 0;
+  public roll = 0;
+  public constructor(props: AuxCoordSystem3dProps, iModel: IModelDb) { super(props, iModel); }
+}
+
+/**
+ * A spatial coordinate system.
+ */
+export class AuxCoordSystemSpatial extends AuxCoordSystem3d {
+}
+
+/**
+ * The spatial location of a light source
+ */
+export class LightLocation extends SpatialLocationElement implements LightLocationProps {
+  public enabled = false;
+  constructor(props: LightLocationProps, iModel: IModelDb) { super(props, iModel); }
+}
+
+export class Texture extends DefinitionElement {
+}