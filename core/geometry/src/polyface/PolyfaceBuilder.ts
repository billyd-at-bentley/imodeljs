/*---------------------------------------------------------------------------------------------
|  $Copyright: (c) 2018 Bentley Systems, Incorporated. All rights reserved. $
 *--------------------------------------------------------------------------------------------*/

/** @module Polyface */

// import { Geometry, AxisOrder, Angle, AngleSweep, BSIJSONValues } from "./Geometry";
import { IndexedPolyface } from "./Polyface";
import { GrowableFloat64Array } from "../GrowableArray";
import { Point3d, Vector3d, Point2d } from "../PointVector";
import { Transform, RotMatrix } from "../Transform";
import { BoxTopology } from "./BoxTopology";
import { StrokeOptions } from "../curve/StrokeOptions";
import { GeometryQuery } from "../curve/CurvePrimitive";
import { Cone } from "../solid/Cone";
import { CurveChain } from "../curve/CurveChain";
import { Sphere } from "../solid/Sphere";
import { TorusPipe } from "../solid/TorusPipe";
import { LinearSweep } from "../solid/LinearSweep";
import { RotationalSweep } from "../solid/RotationalSweep";
import { Box } from "../solid/Box";
import { RuledSweep } from "../solid/RuledSweep";
import { AnyCurve } from "../curve/CurveChain";
import { Geometry, AxisOrder } from "../Geometry";
import { LineString3d } from "../curve/LineString3d";
import { HalfEdgeGraph, HalfEdge, HalfEdgeToBooleanFunction } from "../topology/Graph";
import { NullGeometryHandler, UVSurface } from "../GeometryHandler";

/**
 *
 * * Simple construction for strongly typed GeometryQuery objects:
 *
 * ** Create a builder with `builder = PolyfaceBuilder.create()`
 * ** Add GeemotryQuery objects:
 *
 * *** `builder.addGeometryQuery(g: GeometryQuery)`
 * *** `builder.addCone(cone: Cone)`
 * *** `builder.addTorusPipe(surface: TorusPipe)`
 * *** `builder.addLinearSweepLineStrings(surface: LinearSweep)`
 * *** `builder.addRotationalSweep(surface: RotatationalSweep)`
 * *** `builder.addLinearSweep(surface: LinearSweep)`
 * *** `builder.addRuledSweep(surface: RuledSweep)`
 * *** `builder.addSphere(sphere: Sphere)`
 * *** `builder.addBox(box: Box)`
 * *** `buidler.addIndexedPolyface(polyface)`
 * **  Extract with `builder.claimPolyface (true)`
 *
 * * Simple construction for ephemeral constructive data:
 *
 * ** Create a builder with `builder = PolyfaceBuilder.create()`
 * ** Add from fragmentary data:
 *
 * *** `builder.addBetweenLineStrings (linestringA, linestringB, addClosure)`
 * *** `builder.addBetweenTransformedLineStrings (curves, transformA, transformB, addClosure)`
 * *** `builder.addBetweenStroked (curveA, curveB)`
 * *** `builder.addLinearSweepLineStrigns (contour, vector)`
 * *** `builder.addPolygon (points, numPointsToUse)`
 * *** `builder.addTransformedUnitBox (transform)`
 * *** `builder.addTriangleFan (conePoint, linestring, toggleOrientation)`
 * *** `builder.addTrianglesInUnchedkedPolygon (linestring, toggle)`
 * *** `builder.addUVGrid(surface,numU, numV, createFanInCaps)`
 * *** `builder.addGraph(Graph, acceptFaceFunction)`
 * **  Extract with `builder.claimPolyface(true)`
 *
 * * Low-level detail construction -- direct use of indices
 *
 * ** Create a builder with `builder = PolyfaceBuilder.create()`
 * ** Add GeometryQuery objects
 *
 * *** `builder.findOrAddPoint(point)`
 * *** `builder.findOrAddPointInLineString (linestring, index)`
 * *** `builder.findorAddTransformedPointInLineString(linestring, index, transform)`
 * *** `builder.findOrAddPointXYZ(x,y,z)`
 * *** `builder.addTriangleFanFromIndex0(indexArray, toggle)`
 * *** `builder.addTriangle (point0, point1, point2)`
 * *** `builder.addQuad (point0, point1, point2, point3)`
 * *** `builder.addOneBasedPointIndex (index)`
 */
export class PolyfaceBuilder extends NullGeometryHandler {
  private _polyface: IndexedPolyface;
  private _options: StrokeOptions;
  public get options(): StrokeOptions { return this._options; }
  // State data that affects the current construction.
  private _reversed: boolean;
  /** extract the polyface. */
  public claimPolyface(compress: boolean = true): IndexedPolyface {
    if (compress)
      this._polyface.data.compress();
    return this._polyface;
  }
  public toggleReversedFacetFlag() { this._reversed = !this._reversed; }

  private constructor(options?: StrokeOptions) {
    super();
    this._options = options ? options : StrokeOptions.createForFacets();
    this._polyface = IndexedPolyface.create(this._options.needNormals,
      this._options.needParams, this._options.needColors);
    this._reversed = false;
  }

  public static create(options?: StrokeOptions): PolyfaceBuilder {
    return new PolyfaceBuilder(options);
  }
  /** add facets for a transformed unit box. */
  public addTransformedUnitBox(transform: Transform) {
    const pointIndex0 = this._polyface.data.pointCount;
    // these will have sequential indices starting at pointIndex0 . . .
    for (const p of BoxTopology.points)
      this._polyface.addPoint(transform.multiplyPoint3d(p));

    for (const facet of BoxTopology.cornerIndexCCW) {
      for (const pointIndex of facet)
        this._polyface.addPointIndex(pointIndex0 + pointIndex);
      this._polyface.terminateFacet();
    }
  }

  /** Add triangles from points[0] to each far edge.
   * @param ls linestring with point coordinates
   * @param reverse if true, wrap the triangle creation in toggleReversedFacetFlag.
   */
  public addTriangleFan(conePoint: Point3d, ls: LineString3d, toggle: boolean): void {
    const n = ls.numPoints();
    if (n > 2) {
      if (toggle)
        this.toggleReversedFacetFlag();
      const index0 = this.findOrAddPoint(conePoint);
      let index1 = this.findOrAddPointInLineString(ls, 0)!;
      let index2 = 0;
      for (let i = 1; i < n; i++) {
        index2 = this.findOrAddPointInLineString(ls, i)!;
        this.addIndexedTrianglePointIndexes(index0, index1, index2);
        index1 = index2;
      }
      if (toggle)
        this.toggleReversedFacetFlag();
    }
  }

  /** Add triangles from points[0] to each far edge.
   * @param ls linestring with point coordinates
   * @param reverse if true, wrap the triangle creation in toggleReversedFacetFlag.
   */
  public addTrianglesInUncheckedPolygon(ls: LineString3d, toggle: boolean): void {
    const n = ls.numPoints();
    if (n > 2) {
      if (toggle)
        this.toggleReversedFacetFlag();
      const index0 = this.findOrAddPointInLineString(ls, 0)!;
      let index1 = this.findOrAddPointInLineString(ls, 1)!;
      let index2 = 0;
      for (let i = 2; i < n; i++) {
        index2 = this.findOrAddPointInLineString(ls, i)!;
        this.addIndexedTrianglePointIndexes(index0, index1, index2);
        index1 = index2;
      }
      if (toggle)
        this.toggleReversedFacetFlag();
    }
  }
  /** Add triangles from points[0] to each far edge.
   * @param ls linestring with point coordinates
   * @param reverse if true, wrap the triangle creation in toggleReversedFacetFlag.
   */
  public addTriangleFanFromIndex0(index: GrowableFloat64Array, toggle: boolean, needNormals: boolean = false, needParams: boolean = false): void {
    const n = index.length;
    if (n > 2) {
      if (toggle)
        this.toggleReversedFacetFlag();
      const index0 = index.at(0);
      let index1 = index.at(1);
      let index2 = 0;
      for (let i = 2; i < n; i++) {
        index2 = index.at(i);
        this.addIndexedTrianglePointIndexes(index0, index1, index2);
        if (needNormals)
          this.addIndexedTriangleNormalIndexes(index0, index1, index2);
        if (needParams)
          this.addIndexedTriangleParamIndexes(index0, index1, index2);
        index1 = index2;
      }
      if (toggle)
        this.toggleReversedFacetFlag();
    }
  }

  /**
   * Announce point coordinates.  The implemetation is free to either create a new point or (if known) return indxex of a prior point with the same coordinates.
   */
  public findOrAddPoint(xyz: Point3d): number {
    return this._polyface.addPoint(xyz);
  }

  /**
   * Announce point coordinates.  The implemetation is free to either create a new param or (if known) return indxex of a prior param with the same coordinates.
   */
  public findOrAddParamXY(x: number, y: number): number {
    return this._polyface.addParamXY(x, y);
  }
  private static _workPointFindOrAdd = Point3d.create();

  /**
   * Announce point coordinates.  The implemetation is free to either create a new point or (if knonw) return indxex of a prior point with the same coordinates.
   * @returns Returns the point index in the Polyface.
   * @param index Index of the point in the linestring.
   */
  public findOrAddPointInLineString(ls: LineString3d, index: number, transform?: Transform): number | undefined {
    const q = ls.pointAt(index, PolyfaceBuilder._workPointFindOrAdd);
    if (q) {
      if (transform)
        transform.multiplyPoint3d(q, q);
      return this._polyface.addPoint(q);
    }
    return undefined;
  }

  /**
   * Announce point coordinates.  The implemetation is free to either create a new point or (if known) return index of a prior point with the same coordinates.
   */
  public findOrAddPointXYZ(x: number, y: number, z: number): number {
    return this._polyface.addPointXYZ(x, y, z);
  }

  /** Returns a transform who can be applied to points on a triangular facet in order to obtain UV parameters. */
  private getUVTransformForTriangleFacet(pointA: Point3d, pointB: Point3d, pointC: Point3d): Transform | undefined {
    const vectorAB = pointA.vectorTo(pointB);
    const vectorAC = pointA.vectorTo(pointC);
    const unitAxes = RotMatrix.createRigidFromColumns(vectorAB, vectorAC, AxisOrder.XYZ);
    const localToWorld = Transform.createOriginAndMatrix(pointA, unitAxes);
    return localToWorld.inverse();
  }

  /** Returns the normal to a triangular facet. */
  private getNormalForTriangularFacet(pointA: Point3d, pointB: Point3d, pointC: Point3d): Vector3d {
    const vectorAB = pointA.vectorTo(pointB);
    const vectorAC = pointA.vectorTo(pointC);
    let normal = vectorAB.crossProduct(vectorAC).normalize();
    normal = normal ? normal : Vector3d.create();
    return normal;
  }

  // ###: Consider case where normals will be reversed and point through the other end of the facet
  /**
   * Add a quad to the polyface given its points in order around the edges.
   * Optionally provide params and the plane normal, otherwise they will be calculated without reference data.
   * Optionally mark this quad as the last piece of a face in this polyface.
   */
  public addQuadFacet(points: Point3d[], params?: Point2d[], normals?: Vector3d[]) {
    // If params and/or normals are needed, calculate them first
    const needParams = this.options.needParams;
    const needNormals = this.options.needNormals;
    let param0: Point2d, param1: Point2d, param2: Point2d, param3: Point2d;
    let normal0: Vector3d, normal1: Vector3d, normal2: Vector3d, normal3: Vector3d;
    if (needParams) {
      if (params !== undefined && params.length > 3) {
        param0 = params[0];
        param1 = params[1];
        param2 = params[2];
        param3 = params[3];
      } else {
        const paramTransform = this.getUVTransformForTriangleFacet(points[0], points[1], points[2]);
        if (paramTransform === undefined) {
          param0 = param1 = param2 = param3 = Point2d.createZero();
        } else {
          param0 = Point2d.createFrom(paramTransform.multiplyPoint3d(points[0]));
          param1 = Point2d.createFrom(paramTransform.multiplyPoint3d(points[1]));
          param2 = Point2d.createFrom(paramTransform.multiplyPoint3d(points[2]));
          param3 = Point2d.createFrom(paramTransform.multiplyPoint3d(points[3]));
        }
      }
    }
    if (needNormals) {
      if (normals !== undefined && normals.length > 3) {
        normal0 = normals[0];
        normal1 = normals[1];
        normal2 = normals[2];
        normal3 = normals[3];
      } else {
        normal0 = this.getNormalForTriangularFacet(points[0], points[1], points[2]);
        normal1 = this.getNormalForTriangularFacet(points[0], points[1], points[2]);
        normal2 = this.getNormalForTriangularFacet(points[0], points[1], points[2]);
        normal3 = this.getNormalForTriangularFacet(points[0], points[1], points[2]);
      }
    }

    if (this._options.shouldTriangulate) {
      // Add as two triangles, with a diagonal along the shortest distance
      const vectorAC = points[0].vectorTo(points[2]);
      const vectorBD = points[1].vectorTo(points[3]);

      // Note: We pass along any values for normals or params that we calculated
      if (vectorAC.magnitude() >= vectorBD.magnitude()) {
        this.addTriangleFacet([points[0], points[1], points[2]], needParams ? [param0!, param1!, param2!] : undefined, needNormals ? [normal0!, normal1!, normal2!] : undefined);
        this.addTriangleFacet([points[0], points[2], points[3]], needParams ? [param0!, param2!, param3!] : undefined, needNormals ? [normal0!, normal2!, normal3!] : undefined);
      } else {
        this.addTriangleFacet([points[0], points[1], points[3]], needParams ? [param0!, param1!, param3!] : undefined, needNormals ? [normal0!, normal1!, normal3!] : undefined);
        this.addTriangleFacet([points[1], points[2], points[3]], needParams ? [param1!, param2!, param3!] : undefined, needNormals ? [normal1!, normal2!, normal3!] : undefined);
      }
      return;
    }

    let idx0, idx1, idx2, idx3;

    // Add params if needed
    if (needParams) {
      idx0 = this._polyface.addParam(param0!);
      idx1 = this._polyface.addParam(param1!);
      idx2 = this._polyface.addParam(param2!);
      idx3 = this._polyface.addParam(param3!);
      this.addIndexedQuadParamIndexes(idx0, idx1, idx3, idx2);
    }

    // Add normals if needed
    if (needNormals) {
      idx0 = this._polyface.addNormal(normal0!);
      idx1 = this._polyface.addNormal(normal1!);
      idx2 = this._polyface.addNormal(normal2!);
      idx3 = this._polyface.addNormal(normal3!);
      this.addIndexedQuadNormalIndexes(idx0, idx1, idx3, idx2);
    }

    // Add point and point indexes last (terminates the facet)
    idx0 = this.findOrAddPoint(points[0]);
    idx1 = this.findOrAddPoint(points[1]);
    idx2 = this.findOrAddPoint(points[2]);
    idx3 = this.findOrAddPoint(points[3]);
    this.addIndexedQuadPointIndexes(idx0, idx1, idx3, idx2);
  }

  /** Announce a single quad facet's point indexes.
   *
   * * The actual quad may be reversed or trianglulated based on builder setup.
   * *  indexA0 and indexA1 are in the forward order at the "A" end of the quad
   * *  indexB0 and indexB1 are in the forward order at the "B" end of the quad.
   */
  private addIndexedQuadPointIndexes(indexA0: number, indexA1: number, indexB0: number, indexB1: number) {
    if (this._reversed) {
      this._polyface.addPointIndex(indexA0);
      this._polyface.addPointIndex(indexB0);
      this._polyface.addPointIndex(indexB1);
      this._polyface.addPointIndex(indexA1);
      this._polyface.terminateFacet();
    } else {
      this._polyface.addPointIndex(indexA0);
      this._polyface.addPointIndex(indexA1);
      this._polyface.addPointIndex(indexB1);
      this._polyface.addPointIndex(indexB0);
      this._polyface.terminateFacet();
    }
  }

  /** For a single quad facet, add the indexes of the corresponding param points. */
  private addIndexedQuadParamIndexes(indexA0: number, indexA1: number, indexB0: number, indexB1: number) {
    if (this._reversed) {
      this._polyface.addParamIndex(indexA0);
      this._polyface.addParamIndex(indexB0);
      this._polyface.addParamIndex(indexB1);
      this._polyface.addParamIndex(indexA1);
    } else {
      this._polyface.addParamIndex(indexA0);
      this._polyface.addParamIndex(indexA1);
      this._polyface.addParamIndex(indexB1);
      this._polyface.addParamIndex(indexB0);
    }
  }

  /** For a single quad facet, add the indexes of the corresponding normal vectors. */
  private addIndexedQuadNormalIndexes(indexA0: number, indexA1: number, indexB0: number, indexB1: number) {
    if (this._reversed) {
      this._polyface.addNormalIndex(indexA0);
      this._polyface.addNormalIndex(indexB0);
      this._polyface.addNormalIndex(indexB1);
      this._polyface.addNormalIndex(indexA1);
    } else {
      this._polyface.addNormalIndex(indexA0);
      this._polyface.addNormalIndex(indexA1);
      this._polyface.addNormalIndex(indexB1);
      this._polyface.addNormalIndex(indexB0);
    }
  }

  // ### TODO: Consider case where normals will be reversed and point through the other end of the facet
  /**
   * Add a triangle to the polyface given its points in order around the edges.
   * * Optionally provide params and triangle normals, otherwise they will be calculated without reference data.
   */
  public addTriangleFacet(points: Point3d[], params?: Point2d[], normals?: Vector3d[]) {
    let idx0: number;
    let idx1: number;
    let idx2: number;

    // Add params if needed
    if (this._options.needParams) {
      if (params && params.length >= 3) { // Params were given
        idx0 = this._polyface.addParam(params[0]);
        idx1 = this._polyface.addParam(params[1]);
        idx2 = this._polyface.addParam(params[2]);
      } else {  // Compute params
        const paramTransform = this.getUVTransformForTriangleFacet(points[0], points[1], points[2]);
        idx0 = this._polyface.addParam(Point2d.createFrom(paramTransform ? paramTransform.multiplyPoint3d(points[0]) : undefined));
        idx1 = this._polyface.addParam(Point2d.createFrom(paramTransform ? paramTransform.multiplyPoint3d(points[1]) : undefined));
        idx2 = this._polyface.addParam(Point2d.createFrom(paramTransform ? paramTransform.multiplyPoint3d(points[2]) : undefined));
      }
      this.addIndexedTriangleParamIndexes(idx0, idx1, idx2);
    }

    // Add normals if needed
    if (this._options.needNormals) {
      if (normals !== undefined && normals.length > 2) { // Normals were given
        idx0 = this._polyface.addNormal(normals[0]);
        idx1 = this._polyface.addNormal(normals[1]);
        idx2 = this._polyface.addNormal(normals[2]);
      } else {  // Compute normals
        const normal = this.getNormalForTriangularFacet(points[0], points[1], points[2]);
        idx0 = this._polyface.addNormal(normal);
        idx1 = this._polyface.addNormal(normal);
        idx2 = this._polyface.addNormal(normal);
      }
      this.addIndexedTriangleNormalIndexes(idx0, idx1, idx2);
    }

    // Add point and point indexes last (terminates the facet)
    idx0 = this.findOrAddPoint(points[0]);
    idx1 = this.findOrAddPoint(points[1]);
    idx2 = this.findOrAddPoint(points[2]);
    this.addIndexedTrianglePointIndexes(idx0, idx1, idx2);
  }

  /** Announce a single triangle facet's point indexes.
   *
   * * The actual quad may be reversed or trianglulated based on builder setup.
   * *  indexA0 and indexA1 are in the forward order at the "A" end of the quad
   * *  indexB0 and indexB1 are in the forward order at the "B" end of hte quad.
   */
  private addIndexedTrianglePointIndexes(indexA: number, indexB: number, indexC: number) {
    if (indexA === indexB || indexB === indexC || indexC === indexA) return;
    if (!this._reversed) {
      this._polyface.addPointIndex(indexA);
      this._polyface.addPointIndex(indexB);
      this._polyface.addPointIndex(indexC);
      this._polyface.terminateFacet();
    } else {
      this._polyface.addPointIndex(indexA);
      this._polyface.addPointIndex(indexC);
      this._polyface.addPointIndex(indexB);
      this._polyface.terminateFacet();
    }
  }

  /** For a single triangle facet, add the indexes of the corresponding params. */
  private addIndexedTriangleParamIndexes(indexA: number, indexB: number, indexC: number) {
    if (indexA === indexB || indexB === indexC || indexC === indexA) return;
    if (!this._reversed) {
      this._polyface.addParamIndex(indexA);
      this._polyface.addParamIndex(indexB);
      this._polyface.addParamIndex(indexC);
    } else {
      this._polyface.addParamIndex(indexA);
      this._polyface.addParamIndex(indexC);
      this._polyface.addParamIndex(indexB);
    }
  }

  /** For a single triangle facet, add the indexes of the corresponding params. */
  private addIndexedTriangleNormalIndexes(indexA: number, indexB: number, indexC: number) {
    if (indexA === indexB || indexB === indexC || indexC === indexA) return;
    if (!this._reversed) {
      this._polyface.addNormalIndex(indexA);
      this._polyface.addNormalIndex(indexB);
      this._polyface.addNormalIndex(indexC);
    } else {
      this._polyface.addNormalIndex(indexA);
      this._polyface.addNormalIndex(indexC);
      this._polyface.addNormalIndex(indexB);
    }
  }

  /** Add facets betwee lineStrings with matched point counts.
   *
   * * Facets are announced to addIndexedQuad.
   * * addIndexedQuad is free to apply reversal or triangulation options.
   */
  public addBetweenLineStrings(lineStringA: LineString3d, lineStringB: LineString3d, addClosure: boolean = false) {
    const pointA = lineStringA.points;
    const pointB = lineStringB.points;
    const numPoints = pointA.length;
    if (numPoints < 2 || numPoints !== pointB.length) return;
    let indexA0 = this.findOrAddPoint(pointA[0]);
    let indexB0 = this.findOrAddPoint(pointB[0]);
    const indexA00 = indexA0;
    const indexB00 = indexB0;
    let indexA1 = 0;
    let indexB1 = 0;
    for (let i = 1; i < numPoints; i++) {
      indexA1 = this.findOrAddPoint(pointA[i]);
      indexB1 = this.findOrAddPoint(pointB[i]);
      this.addIndexedQuadPointIndexes(indexA0, indexA1, indexB0, indexB1);
      indexA0 = indexA1;
      indexB0 = indexB1;
    }
    if (addClosure)
      this.addIndexedQuadPointIndexes(indexA0, indexA00, indexB0, indexB00);
  }

  /** Add facets betwee lineStrings with matched point counts.
   *
   * * Facets are announced to addIndexedQuad.
   * * addIndexedQuad is free to apply reversal or triangulation options.
   */
  public addBetweenTransformedLineStrings(curves: AnyCurve, transformA: Transform, transformB: Transform, addClosure: boolean = false) {
    if (curves instanceof LineString3d) {
      const pointA = curves.points;
      const numPoints = pointA.length;
      let indexA0 = this.findOrAddPointInLineString(curves, 0, transformA)!;
      let indexB0 = this.findOrAddPointInLineString(curves, 0, transformB)!;
      const indexA00 = indexA0;
      const indexB00 = indexB0;
      let indexA1 = 0;
      let indexB1 = 0;
      for (let i = 1; i < numPoints; i++) {
        indexA1 = this.findOrAddPointInLineString(curves, i, transformA)!;
        indexB1 = this.findOrAddPointInLineString(curves, i, transformB)!;
        this.addIndexedQuadPointIndexes(indexA0, indexA1, indexB0, indexB1);
        indexA0 = indexA1;
        indexB0 = indexB1;
      }
      if (addClosure)
        this.addIndexedQuadPointIndexes(indexA0, indexA00, indexB0, indexB00);
    } else {
      const children = curves.children;
      // just send the children individually -- final compres will fix things??
      if (children)
        for (const c of children) {
          this.addBetweenTransformedLineStrings(c as AnyCurve, transformA, transformB);
        }
    }
  }

  public addBetweenStroked(dataA: AnyCurve, dataB: AnyCurve) {
    if (dataA instanceof LineString3d && dataB instanceof LineString3d) {
      this.addBetweenLineStrings(dataA, dataB, false);
    } else if (dataA instanceof CurveChain && dataB instanceof CurveChain) {
      const chainA = dataA.children;
      const chainB = dataB.children;
      if (chainA.length === chainB.length) {
        for (let i = 0; i < chainA.length; i++) {
          const cpA = chainA[i];
          const cpB = chainB[i];
          if (cpA instanceof LineString3d && cpB instanceof LineString3d) {
            this.addBetweenLineStrings(cpA, cpB);
          }
        }
      }
    }
  }
  /**
   *
   * @param cone cone to facet
   * @param strokeCount number of strokes around the cone.  If omitted, use the strokeOptions previously supplied to the builder.
   */
  public addCone(cone: Cone, strokeCount?: number) {
    // assume cone strokes consistently at both ends ....
    const lineStringA = cone.strokeConstantVSection(0.0, strokeCount ? strokeCount : this._options);
    const lineStringB = cone.strokeConstantVSection(1.0, strokeCount ? strokeCount : this._options);
    this.addBetweenLineStrings(lineStringA, lineStringB, false);
    if (cone.capped) {
      this.addTrianglesInUncheckedPolygon(lineStringA, true);  // lower triangles flip
      this.addTrianglesInUncheckedPolygon(lineStringB, false); // upper triangles to not flip.
    }
  }

  /**
   *
   * @param surface TorusPipe to facet
   * @param strokeCount number of strokes around the cone.  If omitted, use the strokeOptions previously supplied to the builder.
   */
  public addTorusPipe(surface: TorusPipe, phiStrokeCount?: number, thetaStrokeCount?: number) {
    this.toggleReversedFacetFlag();
    this.addUVGrid(surface,
      phiStrokeCount ? phiStrokeCount : 8,
      thetaStrokeCount ? thetaStrokeCount : Math.ceil(16 * surface.getThetaFraction()),
      surface.capped);
    this.toggleReversedFacetFlag();
  }

  /**
   *
   * @param vector sweep vector
   * @param contour contour which contains only linestrings
   */
  public addLinearSweepLineStrings(contour: AnyCurve, vector: Vector3d) {
    if (contour instanceof LineString3d) {
      const ls = contour as LineString3d;
      let pointA = Point3d.create();
      let pointB = Point3d.create();
      let indexA0 = 0;
      let indexA1 = 0;
      let indexB0 = 0;
      let indexB1 = 0;
      const n = ls.numPoints();
      for (let i = 0; i < n; i++) {
        pointA = ls.pointAt(i, pointA)!;
        pointB = pointA.plus(vector, pointB);
        indexA1 = this.findOrAddPoint(pointA);
        indexB1 = this.findOrAddPoint(pointB);
        if (i > 0) {
          this.addIndexedQuadPointIndexes(indexA0, indexA1, indexB0, indexB1);
        }
        indexA0 = indexA1;
        indexB0 = indexB1;
      }
    } else if (contour instanceof CurveChain) {
      for (const ls of contour.children) {
        this.addLinearSweepLineStrings(ls, vector);
      }
    }
  }

  public addRotationalSweep(surface: RotationalSweep) {
    const strokes = surface.getCurves().cloneStroked();
    const numStep = StrokeOptions.applyAngleTol(this._options, 1, surface.getSweep().radians, undefined);
    const transformA = Transform.createIdentity();
    const transformB = Transform.createIdentity();
    for (let i = 1; i <= numStep; i++) {
      surface.getFractionalRotationTransform(i / numStep, transformB);
      this.addBetweenTransformedLineStrings(strokes, transformA, transformB);
      transformA.setFrom(transformB);
    }
    if (surface.capped) {
      const contour = surface.getSweepContourRef();
      contour.emitFacets(this, true, undefined);
      contour.emitFacets(this, false, transformB);
    }

  }

  /**
   *
   * @param cone cone to facet
   */
  public addLinearSweep(surface: LinearSweep) {
    const baseStrokes = surface.getCurvesRef().cloneStroked();
    this.addLinearSweepLineStrings(baseStrokes, surface.cloneSweepVector());
    if (surface.capped) {
      const contour = surface.getSweepContourRef();
      contour.emitFacets(this, true, undefined);
      contour.emitFacets(this, false, Transform.createTranslation(surface.cloneSweepVector()));
    }
  }

  /**
   *
   * @param cone cone to facet
   */
  public addRuledSweep(surface: RuledSweep) {
    const contours = surface.sweepContoursRef();
    let stroke0;
    let stroke1;
    for (let i = 0; i < contours.length; i++) {
      stroke1 = contours[i].curves.cloneStroked();
      if (i > 0 && stroke0 && stroke1)
        this.addBetweenStroked(stroke0, stroke1);
      stroke0 = stroke1;
    }
    contours[0].emitFacets(this, true, undefined);
    contours[contours.length - 1].emitFacets(this, false, undefined);
  }

  public addSphere(sphere: Sphere, strokeCount?: number) {
    const numLongitudeStroke = strokeCount ? strokeCount : this._options.defaultCircleStrokes;
    const numLatitudeStroke = Geometry.clampToStartEnd(numLongitudeStroke * 0.5, 4, 32);
    let lineStringA = sphere.strokeConstantVSection(0.0, numLongitudeStroke);
    if (sphere.capped && !Geometry.isSmallMetricDistance(lineStringA.quickLength()))
      this.addTrianglesInUncheckedPolygon(lineStringA, true);  // lower triangles flip
    for (let i = 1; i <= numLatitudeStroke; i++) {
      const lineStringB = sphere.strokeConstantVSection(i / numLatitudeStroke, numLongitudeStroke);
      this.addBetweenLineStrings(lineStringA, lineStringB);
      lineStringA = lineStringB;
    }

    if (sphere.capped && !Geometry.isSmallMetricDistance(lineStringA.quickLength()))
      this.addTrianglesInUncheckedPolygon(lineStringA, true);  // upper triangles do not flip

  }

  public addBox(box: Box) {
    const lineStringA = box.strokeConstantVSection(0.0);
    const lineStringB = box.strokeConstantVSection(1.0);
    this.addBetweenLineStrings(lineStringA, lineStringB);
    if (box.capped) {
      this.addTrianglesInUncheckedPolygon(lineStringA, true);  // lower triangles flip
      this.addTrianglesInUncheckedPolygon(lineStringB, false); // upper triangles to not flip.
    }
  }

  /** Add a polygon to the evolving facets.
   *
   * * Add points to the polyface
   * * indices are added (in reverse order if indicated by the builder state)
   * @param points array of points.  This may contain extra points not to be used in the polygon
   * @param numPointsToUse number of points to use.
   */
  public addPolygon(points: Point3d[], numPointsToUse?: number) {
    // don't use trailing points that match start point.
    if (numPointsToUse === undefined)
      numPointsToUse = points.length;
    while (numPointsToUse > 1 && points[numPointsToUse - 1].isAlmostEqual(points[0]))
      numPointsToUse--;
    let index = 0;
<<<<<<< HEAD
    if (this._reversed) {
=======
    if (!this.reversed) {
>>>>>>> d4c121ae
      for (let i = 0; i < numPointsToUse; i++) {
        index = this.findOrAddPoint(points[i]);
        this._polyface.addPointIndex(index);
      }
    } else {
      for (let i = numPointsToUse; --i >= 0;) {
        index = this.findOrAddPoint(points[i]);
        this._polyface.addPointIndex(index);
      }
    }
    this._polyface.terminateFacet();
  }

  /** Add a polyface, with optional reverse and transform. */
  public addIndexedPolyface(source: IndexedPolyface, reversed: boolean, transform?: Transform) {
    this._polyface.addIndexedPolyface(source, reversed, transform);
  }

  /**
   * Produce a new FacetFaceData for all terminated facets since construction of the previous face.
   * Each facet number/index is mapped to the FacetFaceData through the faceToFaceData array.
   * Returns true if successful, and false otherwise.
   */
  public endFace(): boolean {
    return this._polyface.setNewFaceData();
  }

  // -------------------- double dispatch methods ---------------------------
  public handleCone(g: Cone): any { return this.addCone(g); }
  public handleTorusPipe(g: TorusPipe): any { return this.addTorusPipe(g); }
  public handleSphere(g: Sphere): any { return this.addSphere(g); }
  public handleBox(g: Box): any { return this.addBox(g); }
  public handleLinearSweep(g: LinearSweep): any { return this.addLinearSweep(g); }
  public handleRotationalSweep(g: RotationalSweep): any { return this.addRotationalSweep(g); }
  public handleRuledSweep(g: RuledSweep): any { return this.addRuledSweep(g); }
  public addGeometryQuery(g: GeometryQuery) { g.dispatchToGeometryHandler(this); }

  /**
   *
   * * Visit all faces
   * * Test each face with f(node) for any node on the face.
   * * For each face that passes, pass its coordinates to the builder.
   * * Rely on the builder's compress step to find common vertex coordinates
   */
  public addGraph(graph: HalfEdgeGraph, needParams: boolean, acceptFaceFunction: HalfEdgeToBooleanFunction = HalfEdge.testNodeMaskNotExterior) {
    let index = 0;
    graph.announceFaceLoops(
      (_graph: HalfEdgeGraph, seed: HalfEdge) => {
        if (acceptFaceFunction(seed)) {
          let node = seed;
          do {
            index = this.findOrAddPointXYZ(node.x, node.y, node.z);
            this._polyface.addPointIndex(index);
            if (needParams) {
              index = this.findOrAddParamXY(node.x, node.y);
              this._polyface.addParamIndex(index);
            }
            node = node.faceSuccessor;
          } while (node !== seed);
          this._polyface.terminateFacet();
        }
        return true;
      });
  }
  public static graphToPolyface(graph: HalfEdgeGraph, options?: StrokeOptions, acceptFaceFunction: HalfEdgeToBooleanFunction = HalfEdge.testNodeMaskNotExterior): IndexedPolyface {
    const builder = PolyfaceBuilder.create(options);
    builder.addGraph(graph, builder.options.needParams, acceptFaceFunction);
    builder.endFace();
    return builder.claimPolyface();
  }
  private static _index0 = new GrowableFloat64Array();
  private static _index1 = new GrowableFloat64Array();

  /**
   * Given a 2-dimensional grid of points and optional corresponding params and normals, add the grid to the polyface as a series of quads.
   * Each facet in the grid should either be made up of 3 or 4 edges. Optionally specify that this quad is the last piece of a face.
   */
  public addGrid(pointArray: Point3d[][], paramArray?: Point2d[][], normalArray?: Vector3d[][], endFace: boolean = false) {
    for (let i = 0; i < pointArray.length; i++) {
      const params = paramArray ? paramArray[i] : undefined;
      const normals = normalArray ? normalArray[i] : undefined;

      if (pointArray[i].length === 3)
        this.addTriangleFacet(pointArray[i], params, normals);
      else if (pointArray[i].length === 4)
        this.addQuadFacet(pointArray[i], params, normals);
    }

    if (endFace)
      this.endFace();
  }

  public addUVGrid(surface: UVSurface, numU: number, numV: number, createFanInCaps: boolean) {
    let index0 = PolyfaceBuilder._index0;
    let index1 = PolyfaceBuilder._index1;
    let indexSwap;
    index0.ensureCapacity(numU);
    index1.ensureCapacity(numU);
    const xyz = Point3d.create();
    const du = 1.0 / numU;
    const dv = 1.0 / numV;
    for (let v = 0; v <= numV; v++) {
      // evaluate new points ....
      index1.clear();
      for (let u = 0; u <= numU; u++) {
        const uFrac = u * du;
        const vFrac = v * dv;
        if (this._options.needParams) {
          const plane = surface.UVFractionToPointAndTangents(uFrac, vFrac);
          this._polyface.addNormal(plane.vectorU.crossProduct(plane.vectorV));
          index1.push(this.findOrAddPoint(plane.origin.clone()));
        } else {
          surface.UVFractionToPoint(uFrac, vFrac, xyz);
          index1.push(this.findOrAddPoint(xyz));
        }
        if (this._options.needParams) {
          this._polyface.addParam(new Point2d(uFrac, vFrac));
        }
      }
      if (createFanInCaps && (v === 0 || v === numV)) {
        this.addTriangleFanFromIndex0(index1, v === 0, true, true);
      }
      if (v > 0) {
        for (let u = 0; u < numU; u++) {
          this.addIndexedQuadPointIndexes(
            index0.at(u), index0.at(u + 1),
            index1.at(u), index1.at(u + 1));
          if (this._options.needParams)
            this.addIndexedQuadNormalIndexes(
              index0.at(u), index0.at(u + 1),
              index1.at(u), index1.at(u + 1));
          if (this._options.needParams)
            this.addIndexedQuadParamIndexes(
              index0.at(u), index0.at(u + 1),
              index1.at(u), index1.at(u + 1));
        }
      }
      indexSwap = index1;
      index1 = index0;
      index0 = indexSwap;
    }
    index0.clear();
    index1.clear();
  }

}<|MERGE_RESOLUTION|>--- conflicted
+++ resolved
@@ -707,11 +707,7 @@
     while (numPointsToUse > 1 && points[numPointsToUse - 1].isAlmostEqual(points[0]))
       numPointsToUse--;
     let index = 0;
-<<<<<<< HEAD
-    if (this._reversed) {
-=======
-    if (!this.reversed) {
->>>>>>> d4c121ae
+    if (!this._reversed) {
       for (let i = 0; i < numPointsToUse; i++) {
         index = this.findOrAddPoint(points[i]);
         this._polyface.addPointIndex(index);
