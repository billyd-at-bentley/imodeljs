--- conflicted
+++ resolved
@@ -1,722 +1,711 @@
-/*---------------------------------------------------------------------------------------------
-* Copyright (c) Bentley Systems, Incorporated. All rights reserved.
-* See LICENSE.md in the project root for license terms and full copyright notice.
-*--------------------------------------------------------------------------------------------*/
-/** @packageDocumentation
- * @module Tiles
- */
-
-import { assert, ByteStream, Id64, Id64String, JsonUtils } from "@bentley/bentleyjs-core";
-import { Point3d, Range2d, Range3d, Transform } from "@bentley/geometry-core";
-import {
-  BatchType, ColorDef, ElementAlignedBox3d, FeatureTableHeader, FillFlags, Gradient, ImageSource, ImdlHeader, LinePixels,
-  PackedFeatureTable, PolylineTypeFlags, QParams2d, QParams3d, readTileContentDescription, RenderMaterial, RenderTexture, TextureMapping,
-  TileReadError, TileReadStatus,
-} from "@bentley/imodeljs-common";
-import { IModelApp } from "../IModelApp";
-import { IModelConnection } from "../IModelConnection";
-import { GraphicBranch } from "../render/GraphicBranch";
-import { InstancedGraphicParams } from "../render/InstancedGraphicParams";
-import { AuxChannelTable, AuxChannelTableProps } from "../render/primitives/AuxChannelTable";
-import { DisplayParams } from "../render/primitives/DisplayParams";
-import { Mesh } from "../render/primitives/mesh/MeshPrimitives";
-import {
-  createSurfaceMaterial, EdgeParams, isValidSurfaceType, MeshParams, PointStringParams, PolylineParams, SegmentEdgeParams, SilhouetteParams,
-  SurfaceMaterial, SurfaceParams, SurfaceType, TesselatedPolyline, VertexIndices, VertexTable,
-} from "../render/primitives/VertexTable";
-import { RenderGraphic } from "../render/RenderGraphic";
-import { RenderSystem } from "../render/RenderSystem";
-import { GltfReader, GltfReaderProps, IModelTileContent, ShouldAbortReadGltf } from "./internal";
-
-/* eslint-disable no-restricted-syntax */
-
-/** @internal */
-export interface ImdlReaderResult extends IModelTileContent {
-  readStatus: TileReadStatus;
-}
-
-/** Deserializes tile content in iMdl format. These tiles contain element geometry encoded into a format optimized for the imodeljs webgl renderer.
- * @internal
- */
-export class ImdlReader extends GltfReader {
-  private readonly _sizeMultiplier?: number;
-  private readonly _loadEdges: boolean;
-  private readonly _tileId?: string;
-
-  /** Attempt to initialize an ImdlReader to deserialize iModel tile data beginning at the stream's current position. */
-  public static create(stream: ByteStream, iModel: IModelConnection, modelId: Id64String, is3d: boolean, system: RenderSystem,
-    type: BatchType = BatchType.Primary, loadEdges: boolean = true, isCanceled?: ShouldAbortReadGltf, sizeMultiplier?: number,
-    tileId?: string): ImdlReader | undefined {
-    const header = new ImdlHeader(stream);
-    if (!header.isValid || !header.isReadableVersion)
-      return undefined;
-
-    // The feature table follows the iMdl header
-    if (!this.skipFeatureTable(stream))
-      return undefined;
-
-    // A glTF header follows the feature table
-    const props = GltfReaderProps.create(stream, false);
-    return undefined !== props ? new ImdlReader(props, iModel, modelId, is3d, system, type, loadEdges, isCanceled, sizeMultiplier, tileId) : undefined;
-  }
-
-  /** Attempt to deserialize the tile data */
-  public async read(): Promise<ImdlReaderResult> {
-    let content;
-    try {
-      content = readTileContentDescription(this._buffer, this._sizeMultiplier, !this._is3d, IModelApp.tileAdmin, this._isVolumeClassifier);
-    } catch (e) {
-      if (e instanceof TileReadError)
-        return { isLeaf: true, readStatus: e.errorNumber };
-      else
-        throw e;
-    }
-
-    const featureTable = this.readFeatureTable(content.featureTableStartPos);
-    if (undefined === featureTable)
-      return { readStatus: TileReadStatus.InvalidFeatureTable, isLeaf: true };
-
-    // Textures must be loaded asynchronously first...
-    await this.loadNamedTextures();
-    if (this._isCanceled)
-      return { readStatus: TileReadStatus.Canceled, isLeaf: true };
-
-    return this.finishRead(content.isLeaf, featureTable, content.contentRange, content.emptySubRangeMask, content.sizeMultiplier);
-  }
-
-  /** @internal */
-  protected extractReturnToCenter(_extensions: any): number[] | undefined { return undefined; }
-
-  /** @internal */
-  protected createDisplayParams(json: any): DisplayParams | undefined {
-    const type = JsonUtils.asInt(json.type, DisplayParams.Type.Mesh);
-    const lineColor = ColorDef.create(JsonUtils.asInt(json.lineColor));
-    const fillColor = ColorDef.create(JsonUtils.asInt(json.fillColor));
-    const width = JsonUtils.asInt(json.lineWidth);
-    const linePixels = JsonUtils.asInt(json.linePixels, LinePixels.Solid);
-    const fillFlags = JsonUtils.asInt(json.fillFlags, FillFlags.None);
-    const ignoreLighting = JsonUtils.asBool(json.ignoreLighting);
-
-    // Material will always contain its own texture if it has one
-    const materialKey = json.materialId;
-    const material = undefined !== materialKey ? this.materialFromJson(materialKey) : undefined;
-
-    // We will only attempt to include the texture if material is undefined
-    let textureMapping;
-    if (!material) {
-      const textureJson = json.texture;
-      textureMapping = undefined !== textureJson ? this.textureMappingFromJson(textureJson) : undefined;
-
-      if (undefined === textureMapping) {
-        // Look for a gradient. If defined, create a texture mapping. No reason to pass the Gradient.Symb to the DisplayParams once we have the texture.
-        const gradientProps = json.gradient as Gradient.SymbProps;
-        const gradient = undefined !== gradientProps ? Gradient.Symb.fromJSON(gradientProps) : undefined;
-        if (undefined !== gradient) {
-          const texture = this._system.getGradientTexture(gradient, this._iModel);
-          if (undefined !== texture) {
-            // ###TODO: would be better if DisplayParams created the TextureMapping - but that requires an IModelConnection and a RenderSystem...
-            textureMapping = new TextureMapping(texture, new TextureMapping.Params({ textureMat2x3: new TextureMapping.Trans2x3(0, 1, 0, 1, 0, 0) }));
-          }
-        }
-      }
-    }
-
-    return new DisplayParams(type, lineColor, fillColor, width, linePixels, fillFlags, material, undefined, ignoreLighting, textureMapping);
-  }
-
-  /** @internal */
-  protected colorDefFromMaterialJson(json: any): ColorDef | undefined {
-    return undefined !== json ? ColorDef.from(json[0] * 255 + 0.5, json[1] * 255 + 0.5, json[2] * 255 + 0.5) : undefined;
-  }
-
-  /** @internal */
-  protected materialFromJson(key: string): RenderMaterial | undefined {
-    if (this._renderMaterials === undefined || this._renderMaterials[key] === undefined)
-      return undefined;
-
-    let material = this._system.findMaterial(key, this._iModel);
-    if (!material) {
-      const materialJson = this._renderMaterials[key];
-
-      const materialParams = new RenderMaterial.Params(key);
-      materialParams.diffuseColor = this.colorDefFromMaterialJson(materialJson.diffuseColor);
-      if (materialJson.diffuse !== undefined)
-        materialParams.diffuse = JsonUtils.asDouble(materialJson.diffuse);
-      materialParams.specularColor = this.colorDefFromMaterialJson(materialJson.specularColor);
-      if (materialJson.specular !== undefined)
-        materialParams.specular = JsonUtils.asDouble(materialJson.specular);
-      materialParams.reflectColor = this.colorDefFromMaterialJson(materialJson.reflectColor);
-      if (materialJson.reflect !== undefined)
-        materialParams.reflect = JsonUtils.asDouble(materialJson.reflect);
-
-      if (materialJson.specularExponent !== undefined)
-        materialParams.specularExponent = materialJson.specularExponent;
-
-      if (undefined !== materialJson.transparency)
-        materialParams.alpha = 1.0 - materialJson.transparency;
-
-      materialParams.refract = JsonUtils.asDouble(materialJson.refract);
-      materialParams.shadows = JsonUtils.asBool(materialJson.shadows);
-      materialParams.ambient = JsonUtils.asDouble(materialJson.ambient);
-
-      if (undefined !== materialJson.textureMapping)
-        materialParams.textureMapping = this.textureMappingFromJson(materialJson.textureMapping.texture);
-
-      material = this._system.createMaterial(materialParams, this._iModel);
-    }
-
-    return material;
-  }
-
-  private textureMappingFromJson(json: any): TextureMapping | undefined {
-    if (undefined === json)
-      return undefined;
-
-    const name = JsonUtils.asString(json.name);
-    const namedTex = 0 !== name.length ? this._namedTextures[name] : undefined;
-    const texture = undefined !== namedTex ? namedTex.renderTexture as RenderTexture : undefined;
-    if (undefined === texture) {
-      assert(false, "bad texture mapping json");
-      return undefined;
-    }
-
-    const paramsJson = json.params;
-    const tf = paramsJson.transform;
-    const paramProps: TextureMapping.ParamProps = {
-      textureMat2x3: new TextureMapping.Trans2x3(tf[0][0], tf[0][1], tf[0][2], tf[1][0], tf[1][1], tf[1][2]),
-      textureWeight: JsonUtils.asDouble(paramsJson.weight, 1.0),
-      mapMode: JsonUtils.asInt(paramsJson.mode),
-      worldMapping: JsonUtils.asBool(paramsJson.worldMapping),
-    };
-
-    return new TextureMapping(texture, new TextureMapping.Params(paramProps));
-  }
-
-  private async loadNamedTextures(): Promise<void> {
-    if (undefined === this._namedTextures)
-      return;
-
-    const promises = new Array<Promise<void>>();
-    for (const name of Object.keys(this._namedTextures))
-      promises.push(this.loadNamedTexture(name));
-
-    if (promises.length > 0)
-      await Promise.all(promises);
-  }
-
-  private async loadNamedTexture(name: string): Promise<void> {
-    if (this._isCanceled)
-      return;
-
-    const namedTex = this._namedTextures[name];
-    assert(undefined !== namedTex); // we got here by iterating the keys of this.namedTextures...
-    if (undefined === namedTex)
-      return;
-
-    const texture = this._system.findTexture(name, this._iModel);
-    if (undefined !== texture) {
-      namedTex.renderTexture = texture;
-      return;
-    }
-
-    namedTex.renderTexture = await this.readNamedTexture(namedTex, name);
-  }
-
-  private async readNamedTexture(namedTex: any, name: string): Promise<RenderTexture | undefined> {
-    let texBytes: Uint8Array | undefined;
-
-    // If the texture has a valid Id64 name, it is valid to request it directly from the backend.
-    // If the texture does not have a valid Id64 name, it is not valid to request it directly from the backend.
-    // In that case, we instead retrieve the texture directly from the tile.
-    // Furthermore, if external textures are disabled, we retrieve the texture directly from the tile in both cases.
-
-    const useExternalTexture = Id64.isValidId64(name) && IModelApp.tileAdmin.enableExternalTextures;
-    if (useExternalTexture) {
-      texBytes = await this._iModel.getTextureImage(name);
-      if (undefined === texBytes)
-        return undefined;
-    } else {
-      const bufferViewId = JsonUtils.asString(namedTex.bufferView);
-      const bufferViewJson = 0 !== bufferViewId.length ? this._bufferViews[bufferViewId] : undefined;
-      if (undefined === bufferViewJson)
-        return undefined;
-
-      const byteOffset = JsonUtils.asInt(bufferViewJson.byteOffset);
-      const byteLength = JsonUtils.asInt(bufferViewJson.byteLength);
-      if (0 === byteLength)
-        return undefined;
-
-      texBytes = this._binaryData.subarray(byteOffset, byteOffset + byteLength);
-    }
-
-<<<<<<< HEAD
-    const format = namedTex.format;
-    const imageSource = new ImageSource(texBytes, format);
-
-    const image = await imageElementFromImageSource(imageSource);
-    if (this._isCanceled)
-      return undefined;
-
-=======
->>>>>>> 8df4dedd
-    let textureType = RenderTexture.Type.Normal;
-    const isGlyph = JsonUtils.asBool(namedTex.isGlyph);
-    const isTileSection = !isGlyph && JsonUtils.asBool(namedTex.isTileSection);
-    if (isGlyph)
-      textureType = RenderTexture.Type.Glyph;
-    else if (isTileSection)
-      textureType = RenderTexture.Type.TileSection;
-
-    // We produce unique tile sections for very large (> 8 megapixel) textures, and unique glyph atlases for raster text.
-    // Neither should be cached.
-    const cacheable = !isGlyph && !isTileSection;
-    const params = new RenderTexture.Params(cacheable ? name : undefined, textureType);
-
-    const bytes = this._binaryData.subarray(byteOffset, byteOffset + byteLength);
-    const format = namedTex.format;
-    const imageSource = new ImageSource(bytes, format);
-    return this._system.createTextureFromImageSource(imageSource, this._iModel, params);
-  }
-
-  /** @internal */
-  protected readFeatureTable(startPos: number): PackedFeatureTable | undefined {
-    this._buffer.curPos = startPos;
-    const header = FeatureTableHeader.readFrom(this._buffer);
-    if (undefined === header || 0 !== header.length % 4)
-      return undefined;
-
-    // NB: We make a copy of the sub-array because we don't want to pin the entire data array in memory.
-    const numUint32s = (header.length - FeatureTableHeader.sizeInBytes) / 4;
-    const packedFeatureArray = new Uint32Array(this._buffer.nextUint32s(numUint32s));
-    if (this._buffer.isPastTheEnd)
-      return undefined;
-
-    let animNodesArray: Uint8Array | Uint16Array | Uint32Array | undefined;
-    const animationNodes = JsonUtils.asObject(this._scene.animationNodes);
-    if (undefined !== animationNodes) {
-      const bytesPerId = JsonUtils.asInt(animationNodes.bytesPerId);
-      const bufferViewId = JsonUtils.asString(animationNodes.bufferView);
-      const bufferViewJson = this._bufferViews[bufferViewId];
-      if (undefined !== bufferViewJson) {
-        const byteOffset = JsonUtils.asInt(bufferViewJson.byteOffset);
-        const byteLength = JsonUtils.asInt(bufferViewJson.byteLength);
-        const bytes = this._binaryData.subarray(byteOffset, byteOffset + byteLength);
-        switch (bytesPerId) {
-          case 1:
-            animNodesArray = new Uint8Array(bytes);
-            break;
-          case 2:
-            // NB: A *copy* of the subarray.
-            animNodesArray = Uint16Array.from(new Uint16Array(bytes.buffer, bytes.byteOffset, bytes.byteLength / 2));
-            break;
-          case 4:
-            // NB: A *copy* of the subarray.
-            animNodesArray = Uint32Array.from(new Uint32Array(bytes.buffer, bytes.byteOffset, bytes.byteLength / 4));
-            break;
-        }
-      }
-    }
-
-    this._buffer.curPos = startPos + header.length;
-
-    return new PackedFeatureTable(packedFeatureArray, this._modelId, header.count, header.maxFeatures, this._type, animNodesArray);
-  }
-
-  private constructor(props: GltfReaderProps, iModel: IModelConnection, modelId: Id64String, is3d: boolean, system: RenderSystem,
-    type: BatchType, loadEdges: boolean, isCanceled?: ShouldAbortReadGltf, sizeMultiplier?: number, tileId?: string) {
-    super(props, iModel, modelId, is3d, system, type, isCanceled);
-    this._sizeMultiplier = sizeMultiplier;
-    this._loadEdges = loadEdges;
-    this._tileId = tileId;
-  }
-
-  private static skipFeatureTable(stream: ByteStream): boolean {
-    const startPos = stream.curPos;
-    const header = FeatureTableHeader.readFrom(stream);
-    if (undefined !== header)
-      stream.curPos = startPos + header.length;
-
-    return undefined !== header;
-  }
-
-  private readMeshGraphic(primitive: any): RenderGraphic | undefined {
-    const materialName = JsonUtils.asString(primitive.material);
-    const materialValue = 0 < materialName.length ? JsonUtils.asObject(this._materialValues[materialName]) : undefined;
-    const displayParams = undefined !== materialValue ? this.createDisplayParams(materialValue) : undefined;
-    if (undefined === displayParams)
-      return undefined;
-
-    const vertices = this.readVertexTable(primitive);
-    if (undefined === vertices) {
-      assert(false, "bad vertex table in tile data.");
-      return undefined;
-    }
-
-    const isPlanar = !this._is3d || JsonUtils.asBool(primitive.isPlanar);
-    const primitiveType = JsonUtils.asInt(primitive.type, Mesh.PrimitiveType.Mesh);
-    const instances = this.readInstances(primitive);
-    switch (primitiveType) {
-      case Mesh.PrimitiveType.Mesh:
-        return this.createMeshGraphic(primitive, displayParams, vertices, isPlanar, this.readAuxChannelTable(primitive), instances);
-      case Mesh.PrimitiveType.Polyline:
-        return this.createPolylineGraphic(primitive, displayParams, vertices, isPlanar, instances);
-      case Mesh.PrimitiveType.Point:
-        return this.createPointStringGraphic(primitive, displayParams, vertices, instances);
-    }
-
-    assert(false, "unhandled primitive type");
-    return undefined;
-  }
-
-  private findBuffer(bufferViewId: string): Uint8Array | undefined {
-    if (typeof bufferViewId !== "string" || 0 === bufferViewId.length)
-      return undefined;
-
-    const bufferViewJson = this._bufferViews[bufferViewId];
-    if (undefined === bufferViewJson)
-      return undefined;
-
-    const byteOffset = JsonUtils.asInt(bufferViewJson.byteOffset);
-    const byteLength = JsonUtils.asInt(bufferViewJson.byteLength);
-    if (0 === byteLength)
-      return undefined;
-
-    return this._binaryData.subarray(byteOffset, byteOffset + byteLength);
-  }
-
-  private readVertexTable(primitive: any): VertexTable | undefined {
-    const json = primitive.vertices;
-    if (undefined === json)
-      return undefined;
-
-    const bytes = this.findBuffer(JsonUtils.asString(json.bufferView));
-    if (undefined === bytes)
-      return undefined;
-
-    const uniformFeatureID = undefined !== json.featureID ? JsonUtils.asInt(json.featureID) : undefined;
-
-    const rangeMin = JsonUtils.asArray(json.params.decodedMin);
-    const rangeMax = JsonUtils.asArray(json.params.decodedMax);
-    if (undefined === rangeMin || undefined === rangeMax)
-      return undefined;
-
-    const qparams = QParams3d.fromRange(Range3d.create(Point3d.create(rangeMin[0], rangeMin[1], rangeMin[2]), Point3d.create(rangeMax[0], rangeMax[1], rangeMax[2])));
-
-    const uniformColor = undefined !== json.uniformColor ? ColorDef.fromJSON(json.uniformColor) : undefined;
-    let uvParams: QParams2d | undefined;
-    if (undefined !== primitive.surface && undefined !== primitive.surface.uvParams) {
-      const uvMin = JsonUtils.asArray(primitive.surface.uvParams.decodedMin);
-      const uvMax = JsonUtils.asArray(primitive.surface.uvParams.decodedMax);
-      if (undefined === uvMin || undefined === uvMax)
-        return undefined;
-
-      const uvRange = new Range2d(uvMin[0], uvMin[1], uvMax[0], uvMax[1]);
-      uvParams = QParams2d.fromRange(uvRange);
-    }
-
-    return new VertexTable({
-      data: bytes,
-      qparams,
-      width: json.width,
-      height: json.height,
-      hasTranslucency: json.hasTranslucency,
-      uniformColor,
-      featureIndexType: json.featureIndexType,
-      uniformFeatureID,
-      numVertices: json.count,
-      numRgbaPerVertex: json.numRgbaPerVertex,
-      uvParams,
-    });
-  }
-
-  private readAuxChannelTable(primitive: any): AuxChannelTable | undefined {
-    const json = primitive.auxChannels;
-    if (undefined === json)
-      return undefined;
-
-    const bytes = this.findBuffer(JsonUtils.asString(json.bufferView));
-    if (undefined === bytes)
-      return undefined;
-
-    const props: AuxChannelTableProps = {
-      data: bytes,
-      width: json.width,
-      height: json.height,
-      count: json.count,
-      numBytesPerVertex: json.numBytesPerVertex,
-      displacements: json.displacements,
-      normals: json.normals,
-      params: json.params,
-    };
-
-    return AuxChannelTable.fromJSON(props);
-  }
-
-  private readInstances(primitive: any): Point3d | InstancedGraphicParams | undefined {
-    const viJson = primitive.viewIndependentOrigin;
-    if (undefined !== viJson)
-      return Point3d.fromJSON(viJson);
-
-    const json = primitive.instances;
-    if (undefined === json)
-      return undefined;
-
-    const count = JsonUtils.asInt(json.count, 0);
-    if (count <= 0)
-      return undefined;
-
-    const centerComponents = JsonUtils.asArray(json.transformCenter);
-    if (undefined === centerComponents || 3 !== centerComponents.length)
-      return undefined;
-
-    const transformCenter = Point3d.create(centerComponents[0], centerComponents[1], centerComponents[2]);
-
-    const featureIds = this.findBuffer(JsonUtils.asString(json.featureIds));
-    if (undefined === featureIds)
-      return undefined;
-
-    const transformBytes = this.findBuffer(JsonUtils.asString(json.transforms));
-    if (undefined === transformBytes)
-      return undefined;
-
-    // 1 transform = 3 rows of 4 floats = 12 floats per instance
-    const numFloats = transformBytes.byteLength / 4;
-    assert(Math.floor(numFloats) === numFloats);
-    assert(0 === numFloats % 12);
-
-    const transforms = new Float32Array(transformBytes.buffer, transformBytes.byteOffset, numFloats);
-
-    let symbologyOverrides: Uint8Array | undefined;
-    if (undefined !== json.symbologyOverrides)
-      symbologyOverrides = this.findBuffer(JsonUtils.asString(json.symbologyOverrides));
-
-    return { count, transforms, transformCenter, featureIds, symbologyOverrides };
-  }
-
-  private readVertexIndices(json: any): VertexIndices | undefined {
-    const bytes = this.findBuffer(json as string);
-    return undefined !== bytes ? new VertexIndices(bytes) : undefined;
-  }
-
-  private createPointStringGraphic(primitive: any, displayParams: DisplayParams, vertices: VertexTable, instances: Point3d | InstancedGraphicParams | undefined): RenderGraphic | undefined {
-    const indices = this.readVertexIndices(primitive.indices);
-    if (undefined === indices)
-      return undefined;
-
-    const params = new PointStringParams(vertices, indices, displayParams.width);
-    return this._system.createPointString(params, instances);
-  }
-
-  private readTesselatedPolyline(json: any): TesselatedPolyline | undefined {
-    const indices = this.readVertexIndices(json.indices);
-    const prevIndices = this.readVertexIndices(json.prevIndices);
-    const nextIndicesAndParams = this.findBuffer(json.nextIndicesAndParams);
-
-    if (undefined === indices || undefined === prevIndices || undefined === nextIndicesAndParams)
-      return undefined;
-
-    return {
-      indices,
-      prevIndices,
-      nextIndicesAndParams,
-    };
-  }
-
-  private createPolylineGraphic(primitive: any, displayParams: DisplayParams, vertices: VertexTable, isPlanar: boolean, instances: Point3d | InstancedGraphicParams | undefined): RenderGraphic | undefined {
-    const polyline = this.readTesselatedPolyline(primitive);
-    if (undefined === polyline)
-      return undefined;
-
-    let flags = PolylineTypeFlags.Normal;
-    if (DisplayParams.RegionEdgeType.Outline === displayParams.regionEdgeType)
-      flags = (undefined === displayParams.gradient || displayParams.gradient.isOutlined) ? PolylineTypeFlags.Edge : PolylineTypeFlags.Outline;
-
-    const params = new PolylineParams(vertices, polyline, displayParams.width, displayParams.linePixels, isPlanar, flags);
-    return this._system.createPolyline(params, instances);
-  }
-
-  private readSurface(mesh: any, displayParams: DisplayParams): SurfaceParams | undefined {
-    const surf = mesh.surface;
-    if (undefined === surf)
-      return undefined;
-
-    const indices = this.readVertexIndices(surf.indices);
-    if (undefined === indices)
-      return undefined;
-
-    const type = JsonUtils.asInt(surf.type, -1);
-    if (!isValidSurfaceType(type))
-      return undefined;
-
-    const texture = undefined !== displayParams.textureMapping ? displayParams.textureMapping.texture : undefined;
-    let material: SurfaceMaterial | undefined;
-    const atlas = mesh.vertices.materialAtlas;
-    const numColors = mesh.vertices.numColors;
-    if (undefined !== atlas && undefined !== numColors) {
-      material = {
-        isAtlas: true,
-        hasTranslucency: JsonUtils.asBool(atlas.hasTranslucency),
-        overridesAlpha: JsonUtils.asBool(atlas.overridesAlpha, false),
-        vertexTableOffset: JsonUtils.asInt(numColors),
-        numMaterials: JsonUtils.asInt(atlas.numMaterials),
-      };
-    } else {
-      material = createSurfaceMaterial(displayParams.material);
-    }
-
-    const textureMapping = undefined !== texture ? { texture, alwaysDisplayed: JsonUtils.asBool(surf.alwaysDisplayTexture) } : undefined;
-    return {
-      type,
-      indices,
-      fillFlags: displayParams.fillFlags,
-      hasBakedLighting: false,
-      hasFixedNormals: false,
-      material,
-      textureMapping,
-    };
-  }
-
-  private readSegmentEdges(json: any): SegmentEdgeParams | undefined {
-    const indices = this.readVertexIndices(json.indices);
-    const endPointAndQuadIndices = this.findBuffer(json.endPointAndQuadIndices);
-    return undefined !== indices && undefined !== endPointAndQuadIndices ? { indices, endPointAndQuadIndices } : undefined;
-  }
-
-  private readSilhouettes(json: any): SilhouetteParams | undefined {
-    const segments = this.readSegmentEdges(json);
-    const normalPairs = this.findBuffer(json.normalPairs);
-    return undefined !== segments && undefined !== normalPairs ? { normalPairs, indices: segments.indices, endPointAndQuadIndices: segments.endPointAndQuadIndices } : undefined;
-  }
-
-  private readEdges(json: any, displayParams: DisplayParams): { succeeded: boolean, params?: EdgeParams } {
-    let segments: SegmentEdgeParams | undefined;
-    let silhouettes: SilhouetteParams | undefined;
-    let polylines: TesselatedPolyline | undefined;
-
-    let succeeded = false;
-    if (undefined !== json.segments && undefined === (segments = this.readSegmentEdges(json.segments)))
-      return { succeeded };
-
-    if (undefined !== json.silhouettes && undefined === (silhouettes = this.readSilhouettes(json.silhouettes)))
-      return { succeeded };
-
-    if (undefined !== json.polylines && undefined === (polylines = this.readTesselatedPolyline(json.polylines)))
-      return { succeeded };
-
-    succeeded = true;
-    let params: EdgeParams | undefined;
-    if (undefined !== segments || undefined !== silhouettes || undefined !== polylines) {
-      params = {
-        segments,
-        silhouettes,
-        polylines,
-        weight: displayParams.width,
-        linePixels: displayParams.linePixels,
-      };
-    }
-
-    return { succeeded, params };
-  }
-
-  private createMeshGraphic(primitive: any, displayParams: DisplayParams, vertices: VertexTable, isPlanar: boolean, auxChannels: AuxChannelTable | undefined, instances: Point3d | InstancedGraphicParams | undefined): RenderGraphic | undefined {
-    const surface = this.readSurface(primitive, displayParams);
-    if (undefined === surface)
-      return undefined;
-
-    // ###TODO: Tile generator shouldn't bother producing edges for classification meshes in the first place...
-    let edgeParams: EdgeParams | undefined;
-    if (this._loadEdges && undefined !== primitive.edges && SurfaceType.VolumeClassifier !== surface.type) {
-      const edgeResult = this.readEdges(primitive.edges, displayParams);
-      if (!edgeResult.succeeded)
-        return undefined;
-      else
-        edgeParams = edgeResult.params;
-    }
-
-    const params = new MeshParams(vertices, surface, edgeParams, isPlanar, auxChannels);
-    return this._system.createMesh(params, instances);
-  }
-
-  private finishRead(isLeaf: boolean, featureTable: PackedFeatureTable, contentRange: ElementAlignedBox3d, emptySubRangeMask: number, sizeMultiplier?: number): ImdlReaderResult {
-    const graphics: RenderGraphic[] = [];
-
-    if (undefined === this._nodes.Node_Root) {
-      // Unstructured -- prior to animation support....
-      for (const meshKey of Object.keys(this._meshes)) {
-        const meshValue = this._meshes[meshKey];
-        const primitives = JsonUtils.asArray(meshValue.primitives);
-        if (undefined === primitives)
-          continue;
-        for (const primitive of primitives) {
-          const graphic = this.readMeshGraphic(primitive);
-          if (undefined !== graphic)
-            graphics.push(graphic);
-        }
-      }
-    } else {
-      for (const nodeKey of Object.keys(this._nodes)) {
-        const meshValue = this._meshes[this._nodes[nodeKey]];
-        const primitives = JsonUtils.asArray(meshValue?.primitives);
-        if (undefined === primitives)
-          continue;
-
-        const layerId = meshValue.layer as string | undefined;
-
-        if ("Node_Root" === nodeKey) {
-          for (const primitive of primitives) {
-            const graphic = this.readMeshGraphic(primitive);
-            if (undefined !== graphic)
-              graphics.push(graphic);
-          }
-        } else if (undefined === layerId) {
-          const branch = new GraphicBranch(true);
-          branch.animationId = `${this._modelId}_${nodeKey}`;
-          for (const primitive of primitives) {
-            const graphic = this.readMeshGraphic(primitive);
-            if (undefined !== graphic)
-              branch.add(graphic);
-          }
-
-          if (!branch.isEmpty)
-            graphics.push(this._system.createBranch(branch, Transform.createIdentity()));
-        } else {
-          const layerGraphics: RenderGraphic[] = [];
-          for (const primitive of primitives) {
-            const graphic = this.readMeshGraphic(primitive);
-            if (undefined !== graphic)
-              layerGraphics.push(graphic);
-          }
-
-          if (layerGraphics.length > 0) {
-            const layerGraphic = 1 === layerGraphics.length ? layerGraphics[0] : this._system.createGraphicList(layerGraphics);
-            graphics.push(this._system.createGraphicLayer(layerGraphic, layerId));
-          }
-        }
-      }
-    }
-
-    let tileGraphic: RenderGraphic | undefined;
-    switch (graphics.length) {
-      case 0:
-        break;
-      case 1:
-        tileGraphic = graphics[0];
-        break;
-      default:
-        tileGraphic = this._system.createGraphicList(graphics);
-        break;
-    }
-
-    if (undefined !== tileGraphic)
-      tileGraphic = this._system.createBatch(tileGraphic, featureTable, contentRange, this._tileId);
-
-    return {
-      readStatus: TileReadStatus.Success,
-      isLeaf,
-      sizeMultiplier,
-      contentRange: contentRange.isNull ? undefined : contentRange,
-      graphic: tileGraphic,
-      emptySubRangeMask,
-    };
-  }
-}
+/*---------------------------------------------------------------------------------------------
+* Copyright (c) Bentley Systems, Incorporated. All rights reserved.
+* See LICENSE.md in the project root for license terms and full copyright notice.
+*--------------------------------------------------------------------------------------------*/
+/** @packageDocumentation
+ * @module Tiles
+ */
+
+import { assert, ByteStream, Id64, Id64String, JsonUtils } from "@bentley/bentleyjs-core";
+import { Point3d, Range2d, Range3d, Transform } from "@bentley/geometry-core";
+import {
+  BatchType, ColorDef, ElementAlignedBox3d, FeatureTableHeader, FillFlags, Gradient, ImageSource, ImdlHeader, LinePixels,
+  PackedFeatureTable, PolylineTypeFlags, QParams2d, QParams3d, readTileContentDescription, RenderMaterial, RenderTexture, TextureMapping,
+  TileReadError, TileReadStatus,
+} from "@bentley/imodeljs-common";
+import { IModelApp } from "../IModelApp";
+import { IModelConnection } from "../IModelConnection";
+import { GraphicBranch } from "../render/GraphicBranch";
+import { InstancedGraphicParams } from "../render/InstancedGraphicParams";
+import { AuxChannelTable, AuxChannelTableProps } from "../render/primitives/AuxChannelTable";
+import { DisplayParams } from "../render/primitives/DisplayParams";
+import { Mesh } from "../render/primitives/mesh/MeshPrimitives";
+import {
+  createSurfaceMaterial, EdgeParams, isValidSurfaceType, MeshParams, PointStringParams, PolylineParams, SegmentEdgeParams, SilhouetteParams,
+  SurfaceMaterial, SurfaceParams, SurfaceType, TesselatedPolyline, VertexIndices, VertexTable,
+} from "../render/primitives/VertexTable";
+import { RenderGraphic } from "../render/RenderGraphic";
+import { RenderSystem } from "../render/RenderSystem";
+import { GltfReader, GltfReaderProps, IModelTileContent, ShouldAbortReadGltf } from "./internal";
+
+/* eslint-disable no-restricted-syntax */
+
+/** @internal */
+export interface ImdlReaderResult extends IModelTileContent {
+  readStatus: TileReadStatus;
+}
+
+/** Deserializes tile content in iMdl format. These tiles contain element geometry encoded into a format optimized for the imodeljs webgl renderer.
+ * @internal
+ */
+export class ImdlReader extends GltfReader {
+  private readonly _sizeMultiplier?: number;
+  private readonly _loadEdges: boolean;
+  private readonly _tileId?: string;
+
+  /** Attempt to initialize an ImdlReader to deserialize iModel tile data beginning at the stream's current position. */
+  public static create(stream: ByteStream, iModel: IModelConnection, modelId: Id64String, is3d: boolean, system: RenderSystem,
+    type: BatchType = BatchType.Primary, loadEdges: boolean = true, isCanceled?: ShouldAbortReadGltf, sizeMultiplier?: number,
+    tileId?: string): ImdlReader | undefined {
+    const header = new ImdlHeader(stream);
+    if (!header.isValid || !header.isReadableVersion)
+      return undefined;
+
+    // The feature table follows the iMdl header
+    if (!this.skipFeatureTable(stream))
+      return undefined;
+
+    // A glTF header follows the feature table
+    const props = GltfReaderProps.create(stream, false);
+    return undefined !== props ? new ImdlReader(props, iModel, modelId, is3d, system, type, loadEdges, isCanceled, sizeMultiplier, tileId) : undefined;
+  }
+
+  /** Attempt to deserialize the tile data */
+  public async read(): Promise<ImdlReaderResult> {
+    let content;
+    try {
+      content = readTileContentDescription(this._buffer, this._sizeMultiplier, !this._is3d, IModelApp.tileAdmin, this._isVolumeClassifier);
+    } catch (e) {
+      if (e instanceof TileReadError)
+        return { isLeaf: true, readStatus: e.errorNumber };
+      else
+        throw e;
+    }
+
+    const featureTable = this.readFeatureTable(content.featureTableStartPos);
+    if (undefined === featureTable)
+      return { readStatus: TileReadStatus.InvalidFeatureTable, isLeaf: true };
+
+    // Textures must be loaded asynchronously first...
+    await this.loadNamedTextures();
+    if (this._isCanceled)
+      return { readStatus: TileReadStatus.Canceled, isLeaf: true };
+
+    return this.finishRead(content.isLeaf, featureTable, content.contentRange, content.emptySubRangeMask, content.sizeMultiplier);
+  }
+
+  /** @internal */
+  protected extractReturnToCenter(_extensions: any): number[] | undefined { return undefined; }
+
+  /** @internal */
+  protected createDisplayParams(json: any): DisplayParams | undefined {
+    const type = JsonUtils.asInt(json.type, DisplayParams.Type.Mesh);
+    const lineColor = ColorDef.create(JsonUtils.asInt(json.lineColor));
+    const fillColor = ColorDef.create(JsonUtils.asInt(json.fillColor));
+    const width = JsonUtils.asInt(json.lineWidth);
+    const linePixels = JsonUtils.asInt(json.linePixels, LinePixels.Solid);
+    const fillFlags = JsonUtils.asInt(json.fillFlags, FillFlags.None);
+    const ignoreLighting = JsonUtils.asBool(json.ignoreLighting);
+
+    // Material will always contain its own texture if it has one
+    const materialKey = json.materialId;
+    const material = undefined !== materialKey ? this.materialFromJson(materialKey) : undefined;
+
+    // We will only attempt to include the texture if material is undefined
+    let textureMapping;
+    if (!material) {
+      const textureJson = json.texture;
+      textureMapping = undefined !== textureJson ? this.textureMappingFromJson(textureJson) : undefined;
+
+      if (undefined === textureMapping) {
+        // Look for a gradient. If defined, create a texture mapping. No reason to pass the Gradient.Symb to the DisplayParams once we have the texture.
+        const gradientProps = json.gradient as Gradient.SymbProps;
+        const gradient = undefined !== gradientProps ? Gradient.Symb.fromJSON(gradientProps) : undefined;
+        if (undefined !== gradient) {
+          const texture = this._system.getGradientTexture(gradient, this._iModel);
+          if (undefined !== texture) {
+            // ###TODO: would be better if DisplayParams created the TextureMapping - but that requires an IModelConnection and a RenderSystem...
+            textureMapping = new TextureMapping(texture, new TextureMapping.Params({ textureMat2x3: new TextureMapping.Trans2x3(0, 1, 0, 1, 0, 0) }));
+          }
+        }
+      }
+    }
+
+    return new DisplayParams(type, lineColor, fillColor, width, linePixels, fillFlags, material, undefined, ignoreLighting, textureMapping);
+  }
+
+  /** @internal */
+  protected colorDefFromMaterialJson(json: any): ColorDef | undefined {
+    return undefined !== json ? ColorDef.from(json[0] * 255 + 0.5, json[1] * 255 + 0.5, json[2] * 255 + 0.5) : undefined;
+  }
+
+  /** @internal */
+  protected materialFromJson(key: string): RenderMaterial | undefined {
+    if (this._renderMaterials === undefined || this._renderMaterials[key] === undefined)
+      return undefined;
+
+    let material = this._system.findMaterial(key, this._iModel);
+    if (!material) {
+      const materialJson = this._renderMaterials[key];
+
+      const materialParams = new RenderMaterial.Params(key);
+      materialParams.diffuseColor = this.colorDefFromMaterialJson(materialJson.diffuseColor);
+      if (materialJson.diffuse !== undefined)
+        materialParams.diffuse = JsonUtils.asDouble(materialJson.diffuse);
+      materialParams.specularColor = this.colorDefFromMaterialJson(materialJson.specularColor);
+      if (materialJson.specular !== undefined)
+        materialParams.specular = JsonUtils.asDouble(materialJson.specular);
+      materialParams.reflectColor = this.colorDefFromMaterialJson(materialJson.reflectColor);
+      if (materialJson.reflect !== undefined)
+        materialParams.reflect = JsonUtils.asDouble(materialJson.reflect);
+
+      if (materialJson.specularExponent !== undefined)
+        materialParams.specularExponent = materialJson.specularExponent;
+
+      if (undefined !== materialJson.transparency)
+        materialParams.alpha = 1.0 - materialJson.transparency;
+
+      materialParams.refract = JsonUtils.asDouble(materialJson.refract);
+      materialParams.shadows = JsonUtils.asBool(materialJson.shadows);
+      materialParams.ambient = JsonUtils.asDouble(materialJson.ambient);
+
+      if (undefined !== materialJson.textureMapping)
+        materialParams.textureMapping = this.textureMappingFromJson(materialJson.textureMapping.texture);
+
+      material = this._system.createMaterial(materialParams, this._iModel);
+    }
+
+    return material;
+  }
+
+  private textureMappingFromJson(json: any): TextureMapping | undefined {
+    if (undefined === json)
+      return undefined;
+
+    const name = JsonUtils.asString(json.name);
+    const namedTex = 0 !== name.length ? this._namedTextures[name] : undefined;
+    const texture = undefined !== namedTex ? namedTex.renderTexture as RenderTexture : undefined;
+    if (undefined === texture) {
+      assert(false, "bad texture mapping json");
+      return undefined;
+    }
+
+    const paramsJson = json.params;
+    const tf = paramsJson.transform;
+    const paramProps: TextureMapping.ParamProps = {
+      textureMat2x3: new TextureMapping.Trans2x3(tf[0][0], tf[0][1], tf[0][2], tf[1][0], tf[1][1], tf[1][2]),
+      textureWeight: JsonUtils.asDouble(paramsJson.weight, 1.0),
+      mapMode: JsonUtils.asInt(paramsJson.mode),
+      worldMapping: JsonUtils.asBool(paramsJson.worldMapping),
+    };
+
+    return new TextureMapping(texture, new TextureMapping.Params(paramProps));
+  }
+
+  private async loadNamedTextures(): Promise<void> {
+    if (undefined === this._namedTextures)
+      return;
+
+    const promises = new Array<Promise<void>>();
+    for (const name of Object.keys(this._namedTextures))
+      promises.push(this.loadNamedTexture(name));
+
+    if (promises.length > 0)
+      await Promise.all(promises);
+  }
+
+  private async loadNamedTexture(name: string): Promise<void> {
+    if (this._isCanceled)
+      return;
+
+    const namedTex = this._namedTextures[name];
+    assert(undefined !== namedTex); // we got here by iterating the keys of this.namedTextures...
+    if (undefined === namedTex)
+      return;
+
+    const texture = this._system.findTexture(name, this._iModel);
+    if (undefined !== texture) {
+      namedTex.renderTexture = texture;
+      return;
+    }
+
+    namedTex.renderTexture = await this.readNamedTexture(namedTex, name);
+  }
+
+  private async readNamedTexture(namedTex: any, name: string): Promise<RenderTexture | undefined> {
+    let texBytes: Uint8Array | undefined;
+
+    // If the texture has a valid Id64 name, it is valid to request it directly from the backend.
+    // If the texture does not have a valid Id64 name, it is not valid to request it directly from the backend.
+    // In that case, we instead retrieve the texture directly from the tile.
+    // Furthermore, if external textures are disabled, we retrieve the texture directly from the tile in both cases.
+
+    const useExternalTexture = Id64.isValidId64(name) && IModelApp.tileAdmin.enableExternalTextures;
+    if (useExternalTexture) {
+      texBytes = await this._iModel.getTextureImage(name);
+      if (undefined === texBytes)
+        return undefined;
+    } else {
+      const bufferViewId = JsonUtils.asString(namedTex.bufferView);
+      const bufferViewJson = 0 !== bufferViewId.length ? this._bufferViews[bufferViewId] : undefined;
+      if (undefined === bufferViewJson)
+        return undefined;
+
+      const byteOffset = JsonUtils.asInt(bufferViewJson.byteOffset);
+      const byteLength = JsonUtils.asInt(bufferViewJson.byteLength);
+      if (0 === byteLength)
+        return undefined;
+
+      texBytes = this._binaryData.subarray(byteOffset, byteOffset + byteLength);
+    }
+
+    let textureType = RenderTexture.Type.Normal;
+    const isGlyph = JsonUtils.asBool(namedTex.isGlyph);
+    const isTileSection = !isGlyph && JsonUtils.asBool(namedTex.isTileSection);
+    if (isGlyph)
+      textureType = RenderTexture.Type.Glyph;
+    else if (isTileSection)
+      textureType = RenderTexture.Type.TileSection;
+
+    // We produce unique tile sections for very large (> 8 megapixel) textures, and unique glyph atlases for raster text.
+    // Neither should be cached.
+    const cacheable = !isGlyph && !isTileSection;
+    const params = new RenderTexture.Params(cacheable ? name : undefined, textureType);
+
+    const format = namedTex.format;
+    const imageSource = new ImageSource(texBytes, format);
+    return this._system.createTextureFromImageSource(imageSource, this._iModel, params);
+  }
+
+  /** @internal */
+  protected readFeatureTable(startPos: number): PackedFeatureTable | undefined {
+    this._buffer.curPos = startPos;
+    const header = FeatureTableHeader.readFrom(this._buffer);
+    if (undefined === header || 0 !== header.length % 4)
+      return undefined;
+
+    // NB: We make a copy of the sub-array because we don't want to pin the entire data array in memory.
+    const numUint32s = (header.length - FeatureTableHeader.sizeInBytes) / 4;
+    const packedFeatureArray = new Uint32Array(this._buffer.nextUint32s(numUint32s));
+    if (this._buffer.isPastTheEnd)
+      return undefined;
+
+    let animNodesArray: Uint8Array | Uint16Array | Uint32Array | undefined;
+    const animationNodes = JsonUtils.asObject(this._scene.animationNodes);
+    if (undefined !== animationNodes) {
+      const bytesPerId = JsonUtils.asInt(animationNodes.bytesPerId);
+      const bufferViewId = JsonUtils.asString(animationNodes.bufferView);
+      const bufferViewJson = this._bufferViews[bufferViewId];
+      if (undefined !== bufferViewJson) {
+        const byteOffset = JsonUtils.asInt(bufferViewJson.byteOffset);
+        const byteLength = JsonUtils.asInt(bufferViewJson.byteLength);
+        const bytes = this._binaryData.subarray(byteOffset, byteOffset + byteLength);
+        switch (bytesPerId) {
+          case 1:
+            animNodesArray = new Uint8Array(bytes);
+            break;
+          case 2:
+            // NB: A *copy* of the subarray.
+            animNodesArray = Uint16Array.from(new Uint16Array(bytes.buffer, bytes.byteOffset, bytes.byteLength / 2));
+            break;
+          case 4:
+            // NB: A *copy* of the subarray.
+            animNodesArray = Uint32Array.from(new Uint32Array(bytes.buffer, bytes.byteOffset, bytes.byteLength / 4));
+            break;
+        }
+      }
+    }
+
+    this._buffer.curPos = startPos + header.length;
+
+    return new PackedFeatureTable(packedFeatureArray, this._modelId, header.count, header.maxFeatures, this._type, animNodesArray);
+  }
+
+  private constructor(props: GltfReaderProps, iModel: IModelConnection, modelId: Id64String, is3d: boolean, system: RenderSystem,
+    type: BatchType, loadEdges: boolean, isCanceled?: ShouldAbortReadGltf, sizeMultiplier?: number, tileId?: string) {
+    super(props, iModel, modelId, is3d, system, type, isCanceled);
+    this._sizeMultiplier = sizeMultiplier;
+    this._loadEdges = loadEdges;
+    this._tileId = tileId;
+  }
+
+  private static skipFeatureTable(stream: ByteStream): boolean {
+    const startPos = stream.curPos;
+    const header = FeatureTableHeader.readFrom(stream);
+    if (undefined !== header)
+      stream.curPos = startPos + header.length;
+
+    return undefined !== header;
+  }
+
+  private readMeshGraphic(primitive: any): RenderGraphic | undefined {
+    const materialName = JsonUtils.asString(primitive.material);
+    const materialValue = 0 < materialName.length ? JsonUtils.asObject(this._materialValues[materialName]) : undefined;
+    const displayParams = undefined !== materialValue ? this.createDisplayParams(materialValue) : undefined;
+    if (undefined === displayParams)
+      return undefined;
+
+    const vertices = this.readVertexTable(primitive);
+    if (undefined === vertices) {
+      assert(false, "bad vertex table in tile data.");
+      return undefined;
+    }
+
+    const isPlanar = !this._is3d || JsonUtils.asBool(primitive.isPlanar);
+    const primitiveType = JsonUtils.asInt(primitive.type, Mesh.PrimitiveType.Mesh);
+    const instances = this.readInstances(primitive);
+    switch (primitiveType) {
+      case Mesh.PrimitiveType.Mesh:
+        return this.createMeshGraphic(primitive, displayParams, vertices, isPlanar, this.readAuxChannelTable(primitive), instances);
+      case Mesh.PrimitiveType.Polyline:
+        return this.createPolylineGraphic(primitive, displayParams, vertices, isPlanar, instances);
+      case Mesh.PrimitiveType.Point:
+        return this.createPointStringGraphic(primitive, displayParams, vertices, instances);
+    }
+
+    assert(false, "unhandled primitive type");
+    return undefined;
+  }
+
+  private findBuffer(bufferViewId: string): Uint8Array | undefined {
+    if (typeof bufferViewId !== "string" || 0 === bufferViewId.length)
+      return undefined;
+
+    const bufferViewJson = this._bufferViews[bufferViewId];
+    if (undefined === bufferViewJson)
+      return undefined;
+
+    const byteOffset = JsonUtils.asInt(bufferViewJson.byteOffset);
+    const byteLength = JsonUtils.asInt(bufferViewJson.byteLength);
+    if (0 === byteLength)
+      return undefined;
+
+    return this._binaryData.subarray(byteOffset, byteOffset + byteLength);
+  }
+
+  private readVertexTable(primitive: any): VertexTable | undefined {
+    const json = primitive.vertices;
+    if (undefined === json)
+      return undefined;
+
+    const bytes = this.findBuffer(JsonUtils.asString(json.bufferView));
+    if (undefined === bytes)
+      return undefined;
+
+    const uniformFeatureID = undefined !== json.featureID ? JsonUtils.asInt(json.featureID) : undefined;
+
+    const rangeMin = JsonUtils.asArray(json.params.decodedMin);
+    const rangeMax = JsonUtils.asArray(json.params.decodedMax);
+    if (undefined === rangeMin || undefined === rangeMax)
+      return undefined;
+
+    const qparams = QParams3d.fromRange(Range3d.create(Point3d.create(rangeMin[0], rangeMin[1], rangeMin[2]), Point3d.create(rangeMax[0], rangeMax[1], rangeMax[2])));
+
+    const uniformColor = undefined !== json.uniformColor ? ColorDef.fromJSON(json.uniformColor) : undefined;
+    let uvParams: QParams2d | undefined;
+    if (undefined !== primitive.surface && undefined !== primitive.surface.uvParams) {
+      const uvMin = JsonUtils.asArray(primitive.surface.uvParams.decodedMin);
+      const uvMax = JsonUtils.asArray(primitive.surface.uvParams.decodedMax);
+      if (undefined === uvMin || undefined === uvMax)
+        return undefined;
+
+      const uvRange = new Range2d(uvMin[0], uvMin[1], uvMax[0], uvMax[1]);
+      uvParams = QParams2d.fromRange(uvRange);
+    }
+
+    return new VertexTable({
+      data: bytes,
+      qparams,
+      width: json.width,
+      height: json.height,
+      hasTranslucency: json.hasTranslucency,
+      uniformColor,
+      featureIndexType: json.featureIndexType,
+      uniformFeatureID,
+      numVertices: json.count,
+      numRgbaPerVertex: json.numRgbaPerVertex,
+      uvParams,
+    });
+  }
+
+  private readAuxChannelTable(primitive: any): AuxChannelTable | undefined {
+    const json = primitive.auxChannels;
+    if (undefined === json)
+      return undefined;
+
+    const bytes = this.findBuffer(JsonUtils.asString(json.bufferView));
+    if (undefined === bytes)
+      return undefined;
+
+    const props: AuxChannelTableProps = {
+      data: bytes,
+      width: json.width,
+      height: json.height,
+      count: json.count,
+      numBytesPerVertex: json.numBytesPerVertex,
+      displacements: json.displacements,
+      normals: json.normals,
+      params: json.params,
+    };
+
+    return AuxChannelTable.fromJSON(props);
+  }
+
+  private readInstances(primitive: any): Point3d | InstancedGraphicParams | undefined {
+    const viJson = primitive.viewIndependentOrigin;
+    if (undefined !== viJson)
+      return Point3d.fromJSON(viJson);
+
+    const json = primitive.instances;
+    if (undefined === json)
+      return undefined;
+
+    const count = JsonUtils.asInt(json.count, 0);
+    if (count <= 0)
+      return undefined;
+
+    const centerComponents = JsonUtils.asArray(json.transformCenter);
+    if (undefined === centerComponents || 3 !== centerComponents.length)
+      return undefined;
+
+    const transformCenter = Point3d.create(centerComponents[0], centerComponents[1], centerComponents[2]);
+
+    const featureIds = this.findBuffer(JsonUtils.asString(json.featureIds));
+    if (undefined === featureIds)
+      return undefined;
+
+    const transformBytes = this.findBuffer(JsonUtils.asString(json.transforms));
+    if (undefined === transformBytes)
+      return undefined;
+
+    // 1 transform = 3 rows of 4 floats = 12 floats per instance
+    const numFloats = transformBytes.byteLength / 4;
+    assert(Math.floor(numFloats) === numFloats);
+    assert(0 === numFloats % 12);
+
+    const transforms = new Float32Array(transformBytes.buffer, transformBytes.byteOffset, numFloats);
+
+    let symbologyOverrides: Uint8Array | undefined;
+    if (undefined !== json.symbologyOverrides)
+      symbologyOverrides = this.findBuffer(JsonUtils.asString(json.symbologyOverrides));
+
+    return { count, transforms, transformCenter, featureIds, symbologyOverrides };
+  }
+
+  private readVertexIndices(json: any): VertexIndices | undefined {
+    const bytes = this.findBuffer(json as string);
+    return undefined !== bytes ? new VertexIndices(bytes) : undefined;
+  }
+
+  private createPointStringGraphic(primitive: any, displayParams: DisplayParams, vertices: VertexTable, instances: Point3d | InstancedGraphicParams | undefined): RenderGraphic | undefined {
+    const indices = this.readVertexIndices(primitive.indices);
+    if (undefined === indices)
+      return undefined;
+
+    const params = new PointStringParams(vertices, indices, displayParams.width);
+    return this._system.createPointString(params, instances);
+  }
+
+  private readTesselatedPolyline(json: any): TesselatedPolyline | undefined {
+    const indices = this.readVertexIndices(json.indices);
+    const prevIndices = this.readVertexIndices(json.prevIndices);
+    const nextIndicesAndParams = this.findBuffer(json.nextIndicesAndParams);
+
+    if (undefined === indices || undefined === prevIndices || undefined === nextIndicesAndParams)
+      return undefined;
+
+    return {
+      indices,
+      prevIndices,
+      nextIndicesAndParams,
+    };
+  }
+
+  private createPolylineGraphic(primitive: any, displayParams: DisplayParams, vertices: VertexTable, isPlanar: boolean, instances: Point3d | InstancedGraphicParams | undefined): RenderGraphic | undefined {
+    const polyline = this.readTesselatedPolyline(primitive);
+    if (undefined === polyline)
+      return undefined;
+
+    let flags = PolylineTypeFlags.Normal;
+    if (DisplayParams.RegionEdgeType.Outline === displayParams.regionEdgeType)
+      flags = (undefined === displayParams.gradient || displayParams.gradient.isOutlined) ? PolylineTypeFlags.Edge : PolylineTypeFlags.Outline;
+
+    const params = new PolylineParams(vertices, polyline, displayParams.width, displayParams.linePixels, isPlanar, flags);
+    return this._system.createPolyline(params, instances);
+  }
+
+  private readSurface(mesh: any, displayParams: DisplayParams): SurfaceParams | undefined {
+    const surf = mesh.surface;
+    if (undefined === surf)
+      return undefined;
+
+    const indices = this.readVertexIndices(surf.indices);
+    if (undefined === indices)
+      return undefined;
+
+    const type = JsonUtils.asInt(surf.type, -1);
+    if (!isValidSurfaceType(type))
+      return undefined;
+
+    const texture = undefined !== displayParams.textureMapping ? displayParams.textureMapping.texture : undefined;
+    let material: SurfaceMaterial | undefined;
+    const atlas = mesh.vertices.materialAtlas;
+    const numColors = mesh.vertices.numColors;
+    if (undefined !== atlas && undefined !== numColors) {
+      material = {
+        isAtlas: true,
+        hasTranslucency: JsonUtils.asBool(atlas.hasTranslucency),
+        overridesAlpha: JsonUtils.asBool(atlas.overridesAlpha, false),
+        vertexTableOffset: JsonUtils.asInt(numColors),
+        numMaterials: JsonUtils.asInt(atlas.numMaterials),
+      };
+    } else {
+      material = createSurfaceMaterial(displayParams.material);
+    }
+
+    const textureMapping = undefined !== texture ? { texture, alwaysDisplayed: JsonUtils.asBool(surf.alwaysDisplayTexture) } : undefined;
+    return {
+      type,
+      indices,
+      fillFlags: displayParams.fillFlags,
+      hasBakedLighting: false,
+      hasFixedNormals: false,
+      material,
+      textureMapping,
+    };
+  }
+
+  private readSegmentEdges(json: any): SegmentEdgeParams | undefined {
+    const indices = this.readVertexIndices(json.indices);
+    const endPointAndQuadIndices = this.findBuffer(json.endPointAndQuadIndices);
+    return undefined !== indices && undefined !== endPointAndQuadIndices ? { indices, endPointAndQuadIndices } : undefined;
+  }
+
+  private readSilhouettes(json: any): SilhouetteParams | undefined {
+    const segments = this.readSegmentEdges(json);
+    const normalPairs = this.findBuffer(json.normalPairs);
+    return undefined !== segments && undefined !== normalPairs ? { normalPairs, indices: segments.indices, endPointAndQuadIndices: segments.endPointAndQuadIndices } : undefined;
+  }
+
+  private readEdges(json: any, displayParams: DisplayParams): { succeeded: boolean, params?: EdgeParams } {
+    let segments: SegmentEdgeParams | undefined;
+    let silhouettes: SilhouetteParams | undefined;
+    let polylines: TesselatedPolyline | undefined;
+
+    let succeeded = false;
+    if (undefined !== json.segments && undefined === (segments = this.readSegmentEdges(json.segments)))
+      return { succeeded };
+
+    if (undefined !== json.silhouettes && undefined === (silhouettes = this.readSilhouettes(json.silhouettes)))
+      return { succeeded };
+
+    if (undefined !== json.polylines && undefined === (polylines = this.readTesselatedPolyline(json.polylines)))
+      return { succeeded };
+
+    succeeded = true;
+    let params: EdgeParams | undefined;
+    if (undefined !== segments || undefined !== silhouettes || undefined !== polylines) {
+      params = {
+        segments,
+        silhouettes,
+        polylines,
+        weight: displayParams.width,
+        linePixels: displayParams.linePixels,
+      };
+    }
+
+    return { succeeded, params };
+  }
+
+  private createMeshGraphic(primitive: any, displayParams: DisplayParams, vertices: VertexTable, isPlanar: boolean, auxChannels: AuxChannelTable | undefined, instances: Point3d | InstancedGraphicParams | undefined): RenderGraphic | undefined {
+    const surface = this.readSurface(primitive, displayParams);
+    if (undefined === surface)
+      return undefined;
+
+    // ###TODO: Tile generator shouldn't bother producing edges for classification meshes in the first place...
+    let edgeParams: EdgeParams | undefined;
+    if (this._loadEdges && undefined !== primitive.edges && SurfaceType.VolumeClassifier !== surface.type) {
+      const edgeResult = this.readEdges(primitive.edges, displayParams);
+      if (!edgeResult.succeeded)
+        return undefined;
+      else
+        edgeParams = edgeResult.params;
+    }
+
+    const params = new MeshParams(vertices, surface, edgeParams, isPlanar, auxChannels);
+    return this._system.createMesh(params, instances);
+  }
+
+  private finishRead(isLeaf: boolean, featureTable: PackedFeatureTable, contentRange: ElementAlignedBox3d, emptySubRangeMask: number, sizeMultiplier?: number): ImdlReaderResult {
+    const graphics: RenderGraphic[] = [];
+
+    if (undefined === this._nodes.Node_Root) {
+      // Unstructured -- prior to animation support....
+      for (const meshKey of Object.keys(this._meshes)) {
+        const meshValue = this._meshes[meshKey];
+        const primitives = JsonUtils.asArray(meshValue.primitives);
+        if (undefined === primitives)
+          continue;
+        for (const primitive of primitives) {
+          const graphic = this.readMeshGraphic(primitive);
+          if (undefined !== graphic)
+            graphics.push(graphic);
+        }
+      }
+    } else {
+      for (const nodeKey of Object.keys(this._nodes)) {
+        const meshValue = this._meshes[this._nodes[nodeKey]];
+        const primitives = JsonUtils.asArray(meshValue?.primitives);
+        if (undefined === primitives)
+          continue;
+
+        const layerId = meshValue.layer as string | undefined;
+
+        if ("Node_Root" === nodeKey) {
+          for (const primitive of primitives) {
+            const graphic = this.readMeshGraphic(primitive);
+            if (undefined !== graphic)
+              graphics.push(graphic);
+          }
+        } else if (undefined === layerId) {
+          const branch = new GraphicBranch(true);
+          branch.animationId = `${this._modelId}_${nodeKey}`;
+          for (const primitive of primitives) {
+            const graphic = this.readMeshGraphic(primitive);
+            if (undefined !== graphic)
+              branch.add(graphic);
+          }
+
+          if (!branch.isEmpty)
+            graphics.push(this._system.createBranch(branch, Transform.createIdentity()));
+        } else {
+          const layerGraphics: RenderGraphic[] = [];
+          for (const primitive of primitives) {
+            const graphic = this.readMeshGraphic(primitive);
+            if (undefined !== graphic)
+              layerGraphics.push(graphic);
+          }
+
+          if (layerGraphics.length > 0) {
+            const layerGraphic = 1 === layerGraphics.length ? layerGraphics[0] : this._system.createGraphicList(layerGraphics);
+            graphics.push(this._system.createGraphicLayer(layerGraphic, layerId));
+          }
+        }
+      }
+    }
+
+    let tileGraphic: RenderGraphic | undefined;
+    switch (graphics.length) {
+      case 0:
+        break;
+      case 1:
+        tileGraphic = graphics[0];
+        break;
+      default:
+        tileGraphic = this._system.createGraphicList(graphics);
+        break;
+    }
+
+    if (undefined !== tileGraphic)
+      tileGraphic = this._system.createBatch(tileGraphic, featureTable, contentRange, this._tileId);
+
+    return {
+      readStatus: TileReadStatus.Success,
+      isLeaf,
+      sizeMultiplier,
+      contentRange: contentRange.isNull ? undefined : contentRange,
+      graphic: tileGraphic,
+      emptySubRangeMask,
+    };
+  }
+}