/*---------------------------------------------------------------------------------------------
* Copyright (c) 2019 Bentley Systems, Incorporated. All rights reserved.
* Licensed under the MIT License. See LICENSE.md in the project root for license terms.
*--------------------------------------------------------------------------------------------*/
/** @module WebGL */

import { assert } from "@bentley/bentleyjs-core";
import { ClippingType } from "../System";
import { ShaderProgram } from "./ShaderProgram";
import { System } from "./System";
import { ClipDef } from "./TechniqueFlags";
import { vertexDiscard, earlyVertexDiscard, lateVertexDiscard, addPosition } from "./glsl/Vertex";
import { addInstancedModelMatrixRTC } from "./glsl/Instancing";
import { addClipping } from "./glsl/Clipping";
import { AttributeDetails } from "./AttributeMap";

// tslint:disable:no-const-enum

/** Describes the data type of a shader program variable.
 * @internal
 */
export const enum VariableType {
  Boolean, // bool
  Int, // int
  Float, // float
  Vec2, // vec2
  Vec3, // vec3
  Vec4, // vec4
  Mat3, // mat3
  Mat4, // mat4
  Sampler2D, // sampler2D
  SamplerCube, // samplerCube

  COUNT,
}

/** Describes the qualifier associated with a shader program variable.
 * @internal
 */
export const enum VariableScope {
  Global, // no qualifier
  Varying, // varying
  Uniform, // uniform

  COUNT,
}

/** Describes the declared or undeclared precision of a shader program variable.
 * @internal
 */
export const enum VariablePrecision {
  Default, // undeclared precision - variable uses the explicit or implicit precision default for its type
  Low, // lowp
  Medium, // mediump
  High, // highp

  COUNT,
}

/** @internal */
namespace Convert {
  export function typeToString(type: VariableType): string {
    switch (type) {
      case VariableType.Boolean: return "bool";
      case VariableType.Int: return "int";
      case VariableType.Float: return "float";
      case VariableType.Vec2: return "vec2";
      case VariableType.Vec3: return "vec3";
      case VariableType.Vec4: return "vec4";
      case VariableType.Mat3: return "mat3";
      case VariableType.Mat4: return "mat4";
      case VariableType.Sampler2D: return "sampler2D";
      case VariableType.SamplerCube: return "samplerCube";
      default: assert(false); return "undefined";
    }
  }

  export function scopeToString(scope: VariableScope): string {
    switch (scope) {
      case VariableScope.Global: return "";
      case VariableScope.Varying: return "varying";
      case VariableScope.Uniform: return "uniform";
      default: assert(false); return "undefined";
    }
  }

  export function precisionToString(precision: VariablePrecision): string {
    switch (precision) {
      case VariablePrecision.Default: return "";
      case VariablePrecision.Low: return "lowp";
      case VariablePrecision.Medium: return "mediump";
      case VariablePrecision.High: return "highp";
      default: assert(false); return "undefined";
    }
  }
}

/**
 * Function invoked by ShaderVariable::AddBinding() to bind the variable to the compiled program.
 * The implementation should call ShaderProgram::AddShaderUniform or ShaderProgram::AddGraphicUniform/Attribute to register a function
 * which can be used to bind the value of the variable when program is used.
 * @internal
 */
export type AddVariableBinding = (prog: ShaderProgram) => void;

/** Represents a variable within a fragment or vertex shader.
 * @internal
 */
export class ShaderVariable {
  private readonly _addBinding?: AddVariableBinding;
  public readonly name: string;
  public readonly value?: string; // for global variables only
  public readonly type: VariableType;
  public readonly scope: VariableScope;
  public readonly precision: VariablePrecision;
  public readonly isConst: boolean = false; // for global variables only

  private constructor(name: string, type: VariableType, scope: VariableScope, precision: VariablePrecision, isConst: boolean, addBinding?: AddVariableBinding, value?: string) {
    this._addBinding = addBinding;
    this.name = name;
    this.value = value;
    this.type = type;
    this.scope = scope;
    this.precision = precision;
    this.isConst = isConst;
  }

  public static create(name: string, type: VariableType, scope: VariableScope, addBinding?: AddVariableBinding, precision: VariablePrecision = VariablePrecision.Default): ShaderVariable {
    return new ShaderVariable(name, type, scope, precision, false, addBinding, undefined);
  }

  public static createGlobal(name: string, type: VariableType, value?: string, isConst: boolean = false) {
    return new ShaderVariable(name, type, VariableScope.Global, VariablePrecision.Default, isConst, undefined, value);
  }

  public get hasBinding(): boolean { return undefined !== this._addBinding; }
  public addBinding(prog: ShaderProgram) {
    if (undefined !== this._addBinding)
      this._addBinding(prog);
  }

  public get typeName(): string { return Convert.typeToString(this.type); }
  public get scopeName(): string { return Convert.scopeToString(this.scope); }
  public get precisionName(): string { return Convert.precisionToString(this.precision); }

  /** Constructs the single-line declaration of this variable */
  public buildDeclaration(): string {
    const parts = new Array<string>();
    if (this.isConst)
      parts.push("const");

    const scopeName = this.scopeName;
    if (0 < scopeName.length)
      parts.push(scopeName);

    const precisionName = this.precisionName;
    if (0 < precisionName.length)
      parts.push(precisionName);

    parts.push(this.typeName);
    parts.push(this.name);

    if (undefined !== this.value && 0 < this.value.length) {
      parts.push("=");
      parts.push(this.value);
    }

    return parts.join(" ") + ";";
  }
}

/**
 * Represents the set of variables defined and used within a fragment or vertex shader.
 * If the same variable is used in both the fragment and vertex shader (e.g., a varying variable), it should be defined in both ShaderBuilders' ShaderVariables object.
 * @internal
 */
export class ShaderVariables {
  protected _list: ShaderVariable[] = new Array<ShaderVariable>();

  /** Find an existing variable with the specified name */
  public find(name: string): ShaderVariable | undefined { return this._list.find((v: ShaderVariable) => v.name === name); }

  /** Add a new variable, if a variable with the same name does not already exist.  return true if added */
  public addVariable(v: ShaderVariable): boolean {
    const found = this.find(v.name);
    if (undefined !== found) {
      assert(found.type === v.type);
      // assume same binding etc...
      return false;
    } else {
      this._list.push(v);
      return true;
    }
  }

  public addUniform(name: string, type: VariableType, binding: AddVariableBinding, precision: VariablePrecision = VariablePrecision.Default) {
    this.addVariable(ShaderVariable.create(name, type, VariableScope.Uniform, binding, precision));
  }

  public addVarying(name: string, type: VariableType): boolean {
    return this.addVariable(ShaderVariable.create(name, type, VariableScope.Varying));
  }

  public addGlobal(name: string, type: VariableType, value?: string, isConst: boolean = false) {
    this.addVariable(ShaderVariable.createGlobal(name, type, value, isConst));
  }

  public addConstant(name: string, type: VariableType, value: string) {
    this.addGlobal(name, type, value, true);
  }

  /** Constructs the lines of glsl code declaring all of the variables. */
  public buildDeclarations(): string {
    let decls = "";
    for (const v of this._list) {
      decls += v.buildDeclaration() + "\n";
    }

    return decls;
  }

  /**
   * For every uniform and attribute variable not contained in the optional 'predefined' list, invokes the associated binding function
   * to add the corresponding Uniform or Attribute object to the ShaderProgram.
   */
  public addBindings(prog: ShaderProgram, predefined?: ShaderVariables): void {
    for (const v of this._list) {
      // Some variables exist in both frag and vert shaders - only add them to the program once.
      if (v.hasBinding && (undefined === predefined || undefined === predefined.find(v.name))) {
        v.addBinding(prog);
      }
    }
  }

  public get length(): number { return this._list.length; }

  private findSlot(variableSize: number, loopSize: number, registers: number[]): number {
    // Find the first available slot into which to insert this variable
    for (let i = 0; i < loopSize; i++) {
      const newSize = registers[i] + variableSize;
      if (newSize <= 4) {
        registers[i] = newSize;
        return i;
      }
    }
    return -1;
  }

  // Return string of varying types with their theoretical slot numbers
  public checkMaxVaryingVectors(fragSource: string): string {
    // Varyings go into a matrix of 4 columns and GL_MAX_VARYING_VECTORS rows of floats.
    // The packing rules are defined by the standard. Specifically each row can contain one of:
    //  vec4
    //  vec3 (+ float)
    //  vec2 (+ vec2)
    //  vec2 (+ float (+ float))
    //  float (+ float (+ float (+ float)))
    // Varyings are packed in order of size from largest to smallest
    const loopSize = 64;
    const registers = Array(loopSize + 1).fill(0);
    let outStr = "";
    let slot = 0;

    const varyings = this._list.filter((variable) => VariableScope.Varying === variable.scope);
    // Add in any built in vars that count as varyings if they are used
    if (fragSource.includes("gl_FragCoord")) {
      varyings.push(ShaderVariable.create("gl_FragCoord", VariableType.Vec4, VariableScope.Varying));
    }
    if (fragSource.includes("gl_PointCoord")) {
      varyings.push(ShaderVariable.create("gl_PointCoord", VariableType.Vec2, VariableScope.Varying));
    }
    if (fragSource.includes("gl_FrontFacing")) {
      varyings.push(ShaderVariable.create("gl_FrontFacing", VariableType.Boolean, VariableScope.Varying));
    }
    // Need to process in size order (largest first)
    varyings.sort((a, b) => b.type - a.type); // this is good enough to sort by

    for (const variable of varyings) {
      let variableSize = 0;
      switch (variable.type) {
        case VariableType.Boolean:
        case VariableType.Int:
        case VariableType.Float:
          variableSize = 1;
          break;
        case VariableType.Vec2:
          variableSize = 2;
          break;
        case VariableType.Vec3:
          variableSize = 3;
          break;
        case VariableType.Vec4:
          variableSize = 4;
          break;
        default:
          assert(false, "Invalid varying variable type");
          continue;
      }
      slot = this.findSlot(variableSize, loopSize, registers);
      outStr += "// varying slot " + slot + " " + Convert.typeToString(variable.type) + " " + variable.name + "\n";
    }
    const slotsUsed = registers.indexOf(0);
    registers.length = slotsUsed;
    outStr += "// Slots used: " + slotsUsed + "  [" + registers.toString() + "]\n";

    // debug output modes
    const outputAll = true;  // false just outputs varyings that use more than 8
    if (outputAll) {
      return outStr;
    } else {
      if (slotsUsed > 8)
        return outStr;
      else
        return "";
    }
  }

  // Return true if GL_MAX_VARYING_VECTORS has been exceeded for the minimum guaranteed value of 8.
  public exceedsMaxVaryingVectors(fragSource: string): boolean {
    // Varyings go into a matrix of 4 columns and GL_MAX_VARYING_VECTORS rows of floats.
    // The packing rules are defined by the standard. Specifically each row can contain one of:
    //  vec4
    //  vec3 (+ float)
    //  vec2 (+ vec2)
    //  vec2 (+ float (+ float))
    //  float (+ float (+ float (+ float)))
    // Varyings are packed in order of size from largest to smallest
    const loopSize = 64;
    const registers = Array(loopSize + 1).fill(0);

    const varyings = this._list.filter((variable) => VariableScope.Varying === variable.scope);
    // Add in any built in vars that count as varyings if they are used
    if (fragSource.includes("gl_FragCoord")) {
      varyings.push(ShaderVariable.create("gl_FragCoord", VariableType.Vec4, VariableScope.Varying));
    }
    if (fragSource.includes("gl_PointCoord")) {
      varyings.push(ShaderVariable.create("gl_PointCoord", VariableType.Vec2, VariableScope.Varying));
    }
    if (fragSource.includes("gl_FrontFacing")) {
      varyings.push(ShaderVariable.create("gl_FrontFacing", VariableType.Boolean, VariableScope.Varying));
    }
    // Need to process in size order (largest first)
    varyings.sort((a, b) => b.type - a.type); // this is good enough to sort by

    for (const variable of varyings) {
      if (VariableScope.Varying !== variable.scope)
        continue;

      let variableSize = 0;
      switch (variable.type) {
        case VariableType.Boolean:
        case VariableType.Int:
        case VariableType.Float:
          variableSize = 1;
          break;
        case VariableType.Vec2:
          variableSize = 2;
          break;
        case VariableType.Vec3:
          variableSize = 3;
          break;
        case VariableType.Vec4:
          variableSize = 4;
          break;
        default:
          assert(false, "Invalid varying variable type");
          continue;
      }

      this.findSlot(variableSize, loopSize, registers);
    }

    const slotsUsed = registers.indexOf(0);
    return slotsUsed > 8;
  }
}

/** Convenience API for assembling glsl source code.
 * @internal
 */
export class SourceBuilder {
  public source: string = "";

  /* Append the specified string to the glsl source */
  public add(what: string): void { this.source += what; }

  /* Append a new-line to the glsl source */
  public newline(): void { this.add("\n"); }

  /* Append the specified string to the glsl source, followed by a new-line */
  public addline(what: string): void { this.add(what); this.newline(); }

  /**
   * Construct a function definition given the function signature and body. For example:
   * buildFunctionDefintion("float average(float a, float b)", "\n  return (a + b) / 2.0;\n");
   * will produce:
   *  "float average(float a, float b) {
   *     return (a + b) / 2.0;
   *   }"
   * For an inline function:
   * buildFunctionDefintion("float average(float a, float b)", "return (a + b) / 2.0;");
   * will produce:
   *  "float average(float a, float b) { return (a + b) / 2.0; }"
   */
  public static buildFunctionDefinition(declaration: string, implementation: string): string {
    // If implementation does not start with a newline then assume it is an inline function & add spaces between braces.
    if ("\n" === implementation.charAt(0))
      return declaration + " {" + implementation + "}\n\n";
    else
      return declaration + " { " + implementation + " }\n\n";
  }

  /** Constructs a function definition as described by buildFunctionDefinition() and appends it to the glsl source. */
  public addFunction(declaration: string, implementation: string): void { this.add(SourceBuilder.buildFunctionDefinition(declaration, implementation)); }

  /** Constructs the definition of the main() function using the supplied function body and appends it to the glsl source. */
  public addMain(implementation: string): void { this.addFunction("void main()", implementation); }
}

/** @internal */
export const enum ShaderBuilderFlags {
  // No special flags. Vertex data comes from attributes, geometry is not instanced.
  None = 0,
  // Vertex data comes from a texture.
  VertexTable = 1 << 0,
  // Geometry is instanced.
  Instanced = 1 << 1,
  InstancedVertexTable = VertexTable | Instanced,
}

/*
 * Represents a fragment or vertex shader under construction. The shader consists of a set of defined variables,
 * plus a set of code snippets which can be concatenated together to form the shader source.
 * @internal
 */
export class ShaderBuilder extends ShaderVariables {
  protected _components = new Array<string | undefined>();
  protected _functions: string[] = [];
  protected _extensions: string[] = [];
  protected _macros: string[] = [];
  public headerComment: string = "";
  protected readonly _flags: ShaderBuilderFlags;
  protected _initializers: string[] = new Array<string>();

  public get usesVertexTable() { return ShaderBuilderFlags.None !== (this._flags & ShaderBuilderFlags.VertexTable); }
  public get usesInstancedGeometry() { return ShaderBuilderFlags.None !== (this._flags & ShaderBuilderFlags.Instanced); }

  public addInitializer(initializer: string): void {
    if (-1 === this._initializers.indexOf(initializer))
      this._initializers.push(initializer);
  }

  protected constructor(maxComponents: number, flags: ShaderBuilderFlags) {
    super();
    this._components.length = maxComponents;
    this._flags = flags;
    this.addMacro("#version 100");
    this.addDefine("TEXTURE", "texture2D");
    this.addDefine("TEXTURE_CUBE", "textureCube");
  }

  protected addComponent(index: number, component: string): void {
    assert(index < this._components.length);

    // assume if caller is replacing an existing component, they know what they're doing...
    this._components[index] = component;
  }
  protected removeComponent(index: number) {
    assert(index < this._components.length);
    this._components[index] = undefined;
  }

  protected getComponent(index: number): string | undefined {
    assert(index < this._components.length);
    return this._components[index];
  }

  public addFunction(declarationOrFull: string, implementation?: string): void {
    let def = declarationOrFull;
    if (undefined !== implementation) {
      def = SourceBuilder.buildFunctionDefinition("\n" + declarationOrFull, implementation);
    }

    if (undefined === this.findFunction(def)) {
      this._functions.push(def);
    }
  }

  public replaceFunction(existing: string, replacement: string): boolean {
    const index = this._functions.indexOf(existing);
    if (-1 !== index) {
      this._functions[index] = replacement;
    }

    assert(-1 !== index);
    return -1 !== index;
  }

  public findFunction(func: string): string | undefined {
    return this._functions.find((f: string | undefined) => f === func);
  }

  public addExtension(extName: string): void {
    if (-1 === this._extensions.indexOf(extName))
      this._extensions.push(extName);
  }

<<<<<<< HEAD
  public addMacro(macro: string): void {
    if (-1 === this._macros.indexOf(macro))
      this._macros.push(macro);
  }
=======
  protected buildPreludeCommon(attrMap: Map<string, AttributeDetails> | undefined, isFrag: boolean = false, isLit: boolean = false, maxClippingPlanes: number = 0): SourceBuilder {
    const src = new SourceBuilder();
>>>>>>> 67e02c83

  public addDefine(name: string, value: string): void {
    const macro = "#define " + name + " " + value;
    this.addMacro(macro);
  }

  protected buildPreludeCommon(): SourceBuilder {
    const src = new SourceBuilder();

    // Header comment
    src.newline();
    if ("" !== this.headerComment) {
      src.addline(this.headerComment);
      src.newline();
    }

    // Macros
    for (const macro of this._macros)
      src.addline(macro);

    // Extensions
    for (const ext of this._extensions)
      src.addline("#extension " + ext + " : enable");

    // Default precisions
    src.addline("precision highp float;");
    src.addline("precision highp int;");
    src.newline();

    // Variable declarations
    src.add(this.buildDeclarations());

<<<<<<< HEAD
=======
    // Attribute declarations
    if (attrMap !== undefined) {
      attrMap.forEach((attr: AttributeDetails, key: string) => {
        src.addline("attribute " + Convert.typeToString(attr.type) + " " + key + ";");
      });
    }

    if (!isFrag) {
      src.addline("#define MAT_NORM g_nmx");
      if (!this.usesInstancedGeometry) {
        src.addline("#define MAT_MV u_mv");
        src.addline("#define MAT_MVP u_mvp");
        src.addline("#define MAT_MODEL u_modelMatrix");
      } else {
        src.addline("#define MAT_MV g_mv");
        src.addline("#define MAT_MVP g_mvp");
        src.addline("#define MAT_MODEL g_instancedModelMatrix");
      }
    } else {
      src.addline("#define FragColor gl_FragColor");
      if (needMultiDrawBuffers) {
        src.addline("#define FragColor0 gl_FragData[0]");
        src.addline("#define FragColor1 gl_FragData[1]");
        src.addline("#define FragColor2 gl_FragData[2]");
        src.addline("#define FragColor3 gl_FragData[3]");
      }

      if (isLit) {
        // ###TODO: Source Lighting
      }
    }

>>>>>>> 67e02c83
    // Functions
    for (const func of this._functions) {
      src.add(func);
    }
    if (0 !== this._functions.length)
      src.newline();

    return src;
  }

  protected copyCommon(src: ShaderBuilder): void {
    this.headerComment = src.headerComment;
    this._initializers = [...src._initializers];
    this._components = [...src._components];
    this._functions = [...src._functions];
    this._extensions = [...src._extensions];
    this._list = [...src._list];
    this._macros = [...src._macros];
  }
}

/** Describes the optional and required components which can be assembled into complete
 * @internal
 */
export const enum VertexShaderComponent {
  // (Optional) Adjust the result of unquantizeVertexPosition().
  // vec4 adjustRawPosition(vec4 rawPosition)
  AdjustRawPosition,
  // (Optional) Return true to discard this vertex before evaluating feature overrides etc, given the model-space position.
  // bool checkForEarlyDiscard(vec4 rawPos)
  CheckForEarlyDiscard,
  // (Optional) Compute feature overrides like visibility, rgb, transparency, line weight.
  // void computeFeatureOverrides()
  ComputeFeatureOverrides,
  // (Optional) Compute material parameters.
  // void computeMaterial()
  ComputeMaterial,
  // (Optional) Compute the vertex's base color. Requires the program to have a `varying vec4 v_color`.
  // vec4 computeBaseColor()
  ComputeBaseColor,
  // (Optional - does nothing if ComputeBaseColor not specified) Apply material overrides to vertex color
  // vec4 applyMaterialColor(vec4 baseColor)
  ApplyMaterialColor,
  // (Optional - does nothing if ComputeBaseColor not specified) Apply feature overrides to vertex color
  // vec4 applyFeatureColor(vec4 baseColor)
  ApplyFeatureColor,
  // (Optional) Return true if this vertex should be "discarded" (is not visible)
  // bool checkForDiscard()
  // If this returns true, gl_Position will be set to 0; presumably related vertices will also do so, resulting in a degenerate triangle.
  // If this returns true, no further processing will be performed.
  CheckForDiscard,
  // (Required) Return this vertex's position in clip space.
  // vec4 computePosition(vec4 rawPos)
  ComputePosition,
  // (Optional) After all output (varying) values have been computed, return true if this vertex should be discarded.
  // bool checkForLateDiscard()
  CheckForLateDiscard,

  COUNT,
}

/** Assembles the source code for a vertex shader from a set of modular components.
 * @internal
 */
export class VertexShaderBuilder extends ShaderBuilder {
  private _computedVarying: string[] = new Array<string>();

  private buildPrelude(attrMap?: Map<string, AttributeDetails>): SourceBuilder { return this.buildPreludeCommon(attrMap); }

  public constructor(flags: ShaderBuilderFlags) {
    super(VertexShaderComponent.COUNT, flags);

    this.addDefine("MAT_NORM", "g_nmx");
    if (this.usesInstancedGeometry) {
      addInstancedModelMatrixRTC(this);
      this.addDefine("MAT_MV", "g_mv");
      this.addDefine("MAT_MVP", "g_mvp");
      this.addDefine("MAT_MODEL", "g_instancedModelMatrix");
    } else {
      this.addDefine("MAT_MV", "u_mv");
      this.addDefine("MAT_MVP", "u_mvp");
      this.addDefine("MAT_MODEL", "u_modelMatrix");
    }

    addPosition(this, this.usesVertexTable);
  }

  public get(id: VertexShaderComponent): string | undefined { return this.getComponent(id); }
  public set(id: VertexShaderComponent, component: string) { this.addComponent(id, component); }
  public unset(id: VertexShaderComponent) { this.removeComponent(id); }

  public addComputedVarying(name: string, type: VariableType, computation: string): void {
    this.addVarying(name, type);
    this._computedVarying.push(computation);
  }

  public buildSource(attrMap?: Map<string, AttributeDetails>): string {
    const prelude = this.buildPrelude(attrMap);
    const main = new SourceBuilder();
    main.newline();

    const computePosition = this.get(VertexShaderComponent.ComputePosition);
    assert(undefined !== computePosition);
    if (undefined !== computePosition) {
      prelude.addFunction("vec4 computePosition(vec4 rawPos)", computePosition);
    }

    // Initialization logic that should occur at start of main() - primarily global variables whose values
    // are too complex to compute inline or which depend on uniforms and/or other globals.
    for (const init of this._initializers) {
      main.addline("  {" + init + "  }\n");
    }

    main.addline("  vec4 rawPosition = unquantizeVertexPosition(a_pos, u_qOrigin, u_qScale);");
    const adjustRawPosition = this.get(VertexShaderComponent.AdjustRawPosition);
    if (undefined !== adjustRawPosition) {
      prelude.addFunction("vec4 adjustRawPosition(vec4 rawPos)", adjustRawPosition);
      main.addline("  rawPosition = adjustRawPosition(rawPosition);");
    }

    const checkForEarlyDiscard = this.get(VertexShaderComponent.CheckForEarlyDiscard);
    if (undefined !== checkForEarlyDiscard) {
      prelude.addFunction("bool checkForEarlyDiscard(vec4 rawPos)", checkForEarlyDiscard);
      main.add(earlyVertexDiscard);
    }

    const computeFeatureOverrides = this.get(VertexShaderComponent.ComputeFeatureOverrides);
    if (undefined !== computeFeatureOverrides) {
      prelude.addFunction("void computeFeatureOverrides()", computeFeatureOverrides);
      main.addline("  computeFeatureOverrides();");
    }

    const computeMaterial = this.get(VertexShaderComponent.ComputeMaterial);
    if (undefined !== computeMaterial) {
      prelude.addFunction("void computeMaterial()", computeMaterial);
      main.addline("  computeMaterial();");
    }

    const computeBaseColor = this.get(VertexShaderComponent.ComputeBaseColor);
    if (undefined !== computeBaseColor) {
      assert(undefined !== this.find("v_color"));
      prelude.addFunction("vec4 computeBaseColor()", computeBaseColor);
      main.addline("vec4 baseColor = computeBaseColor();");

      const applyMaterialColor = this.get(VertexShaderComponent.ApplyMaterialColor);
      if (undefined !== applyMaterialColor) {
        prelude.addFunction("vec4 applyMaterialColor(vec4 baseColor)", applyMaterialColor);
        main.addline("baseColor = applyMaterialColor(baseColor);");
      }

      const applyFeatureColor = this.get(VertexShaderComponent.ApplyFeatureColor);
      if (undefined !== applyFeatureColor) {
        prelude.addFunction("vec4 applyFeatureColor(vec4 baseColor)", applyFeatureColor);
        main.addline("baseColor = applyFeatureColor(baseColor);");
      }

      main.addline("v_color = baseColor;");
    }

    const checkForDiscard = this.get(VertexShaderComponent.CheckForDiscard);
    if (undefined !== checkForDiscard) {
      prelude.addFunction("bool checkForDiscard()", checkForDiscard);
      main.add(vertexDiscard);
    }

    main.addline("  gl_Position = computePosition(rawPosition);");

    for (const comp of this._computedVarying) {
      main.addline("  " + comp);
    }

    const checkForLateDiscard = this.get(VertexShaderComponent.CheckForLateDiscard);
    if (undefined !== checkForLateDiscard) {
      prelude.addFunction("bool checkForLateDiscard()", checkForLateDiscard);
      main.addline(lateVertexDiscard);
    }

    prelude.addMain(main.source);
    return prelude.source;
  }

  public copyFrom(src: VertexShaderBuilder): void {
    this.copyCommon(src);
    this._computedVarying = [...src._computedVarying];
  }
}

/** Describes the optional and required components which can be assembled into complete
 * @internal
 */
export const enum FragmentShaderComponent {
  // (Optional) Return true to immediately discard this fragment.
  // bool checkForEarlyDiscard()
  CheckForEarlyDiscard,
  // (Required) Compute this fragment's base color
  // vec4 computeBaseColor()
  ComputeBaseColor,
  // (Optional) Apply material overrides to base color
  // vec4 applyMaterialOverrides(vec4 baseColor)
  ApplyMaterialOverrides,
  // (Optional) Adjust base color after material and/or feature overrides have been applied.
  // vec4 finalizeBaseColor(vec4 baseColor)
  FinalizeBaseColor,
  // (Optional) Return true if this fragment should be discarded
  // Do not invoke discard directly in your shader components - instead, return true from this function to generate a discard statement.
  // bool checkForDiscard(vec4 baseColor)
  CheckForDiscard,
  // (Optional) Return true if the alpha value is not suitable for the current render pass
  // bool discardByAlpha(float alpha)
  DiscardByAlpha,
  // (Optional) Apply lighting to base color
  // vec4 applyLighting(vec4 baseColor)
  ApplyLighting,
  // (Optional) Apply monochrome overrides to base color
  // vec4 applyMonochrome(vec4 baseColor)
  ApplyMonochrome,
  // (Optional) Apply white-on-white reversal to base color
  ReverseWhiteOnWhite,
  // (Optional) Discard if outside any clipping planes
  // void applyClipping()
  ApplyClipping,
  // (Optional) Apply flash hilite to lit base color
  // vec4 applyFlash(vec4 baseColor)
  ApplyFlash,
  // (Optional) Apply planar classifier.
  // vec4 applyPlanarClassification(vec4)
  ApplyPlanarClassifier,
  // (Optional) Apply solar shadow map.
  // vec4 applySolarShadowMap(vec4)
  ApplySolarShadowMap,
  // (Optional) Apply a debug color
  // vec4 applyDebugColor(vec4 baseColor)
  ApplyDebugColor,
  // (Required) Assign the final color to gl_FragColor or gl_FragData
  // void assignFragData(vec4 baseColor)
  AssignFragData,
  // (Optional) Override current featureId
  // vec4 overrideFeatureId(vec4 currentId)
  OverrideFeatureId,
  COUNT,
}

/** Assembles the source code for a fragment shader from a set of modular components.
 * @internal
 */
export class FragmentShaderBuilder extends ShaderBuilder {
  private _maxClippingPlanes = 0;
  public get maxClippingPlanes() { return this._maxClippingPlanes; }
  public set maxClippingPlanes(max: number) {
    if (max === this._maxClippingPlanes)
      return;

    this._maxClippingPlanes = max;
    const macroIndex = this._macros.findIndex((x) => x.startsWith("#define MAX_CLIPPING_PLANES"));
    if (-1 !== macroIndex)
      this._macros[macroIndex] = "#define MAX_CLIPPING_PLANES " + max;
    else
      this.addDefine("MAX_CLIPPING_PLANES", max.toString());
  }

  public constructor(flags: ShaderBuilderFlags) {
    super(FragmentShaderComponent.COUNT, flags);

    this.addDefine("FragColor", "gl_FragColor");
  }

  public get(id: FragmentShaderComponent): string | undefined { return this.getComponent(id); }
  public set(id: FragmentShaderComponent, component: string) { this.addComponent(id, component); }
  public unset(id: FragmentShaderComponent) { this.removeComponent(id); }

  public addDrawBuffersExtension(): void {
    assert(System.instance.capabilities.supportsDrawBuffers, "WEBGL_draw_buffers unsupported");
    this.addExtension("GL_EXT_draw_buffers");
    for (let i = 0; i < 4; i++)
      this.addDefine("FragColor" + i, "gl_FragData[" + i + "]");
  }

  public buildSource(): string {
    const applyLighting = this.get(FragmentShaderComponent.ApplyLighting);
<<<<<<< HEAD
    const prelude = this.buildPrelude();
=======
    const prelude = this.buildPrelude(undefined, undefined !== applyLighting);
>>>>>>> 67e02c83

    const computeBaseColor = this.get(FragmentShaderComponent.ComputeBaseColor);
    assert(undefined !== computeBaseColor);
    if (undefined !== computeBaseColor) {
      prelude.addFunction("vec4 computeBaseColor()", computeBaseColor);
    }

    const main = new SourceBuilder();
    main.newline();

    // Initialization logic that should occur at start of main() - primarily global variables whose values
    // are too complex to compute inline or which depend on uniforms and/or other globals.
    for (const init of this._initializers) {
      main.addline("  {" + init + "  }\n");
    }

    const checkForEarlyDiscard = this.get(FragmentShaderComponent.CheckForEarlyDiscard);
    if (undefined !== checkForEarlyDiscard) {
      prelude.addFunction("bool checkForEarlyDiscard()", checkForEarlyDiscard);
      main.addline("  if (checkForEarlyDiscard()) { discard; return; }");
    }

    const applyClipping = this.get(FragmentShaderComponent.ApplyClipping);
    if (undefined !== applyClipping) {
      prelude.addFunction("void applyClipping()", applyClipping);
      main.addline("  applyClipping();");
    }

    main.addline("  vec4 baseColor = computeBaseColor();");

    const applyMaterialOverrides = this.get(FragmentShaderComponent.ApplyMaterialOverrides);
    if (undefined !== applyMaterialOverrides) {
      prelude.addFunction("vec4 applyMaterialOverrides(vec4 baseColor)", applyMaterialOverrides);
      main.addline("  baseColor = applyMaterialOverrides(baseColor);");
    }

    const applyPlanarClassifier = this.get(FragmentShaderComponent.ApplyPlanarClassifier);
    if (undefined !== applyPlanarClassifier) {
      prelude.addFunction("vec4 applyPlanarClassifications(vec4 baseColor)", applyPlanarClassifier);
      main.addline("  baseColor = applyPlanarClassifications(baseColor);");
    }
    const applySolarShadowMap = this.get(FragmentShaderComponent.ApplySolarShadowMap);
    if (undefined !== applySolarShadowMap) {
      prelude.addFunction("vec4 applySolarShadowMap(vec4 baseColor)", applySolarShadowMap);
      main.addline("  baseColor = applySolarShadowMap(baseColor);");
    }
    const finalize = this.get(FragmentShaderComponent.FinalizeBaseColor);
    if (undefined !== finalize) {
      prelude.addFunction("vec4 finalizeBaseColor(vec4 baseColor)", finalize);
      main.addline("  baseColor = finalizeBaseColor(baseColor);");
    }

    const checkForDiscard = this.get(FragmentShaderComponent.CheckForDiscard);
    if (undefined !== checkForDiscard) {
      prelude.addFunction("bool checkForDiscard(vec4 baseColor)", checkForDiscard);
      main.addline("  if (checkForDiscard(baseColor)) { discard; return; }");
    }

    const discardByAlpha = this.get(FragmentShaderComponent.DiscardByAlpha);
    if (undefined !== discardByAlpha) {
      prelude.addFunction("bool discardByAlpha(float alpha)", discardByAlpha);
      main.addline("  if (discardByAlpha(baseColor.a)) { discard; return; }");
    }

    if (undefined !== applyLighting) {
      prelude.addFunction("vec4 applyLighting(vec4 baseColor)", applyLighting);
      main.addline("  baseColor = applyLighting(baseColor);");
    }

    const applyMonochrome = this.get(FragmentShaderComponent.ApplyMonochrome);
    if (undefined !== applyMonochrome) {
      prelude.addFunction("vec4 applyMonochrome(vec4 baseColor)", applyMonochrome);
      main.addline("  baseColor = applyMonochrome(baseColor);");
    }

    const reverseWoW = this.get(FragmentShaderComponent.ReverseWhiteOnWhite);
    if (undefined !== reverseWoW) {
      prelude.addFunction("vec4 reverseWhiteOnWhite(vec4 baseColor)", reverseWoW);
      main.addline("  baseColor = reverseWhiteOnWhite(baseColor);");
    }

    const applyFlash = this.get(FragmentShaderComponent.ApplyFlash);
    if (undefined !== applyFlash) {
      prelude.addFunction("vec4 applyFlash(vec4 baseColor)", applyFlash);
      main.addline("  baseColor = applyFlash(baseColor);");
    }

    const applyDebug = this.get(FragmentShaderComponent.ApplyDebugColor);
    if (undefined !== applyDebug) {
      prelude.addFunction("vec4 applyDebugColor(vec4 baseColor)", applyDebug);
      main.addline("  baseColor = applyDebugColor(baseColor);");
    }

    const assignFragData = this.get(FragmentShaderComponent.AssignFragData);
    assert(undefined !== assignFragData);
    if (undefined !== assignFragData) {
      prelude.addFunction("void assignFragData(vec4 baseColor)", assignFragData);
      main.addline("  assignFragData(baseColor);");
    }

    prelude.addMain(main.source);
    return prelude.source;
  }

<<<<<<< HEAD
  private buildPrelude(): SourceBuilder {
    assert(this.maxClippingPlanes === 0 || this.get(FragmentShaderComponent.ApplyClipping) !== undefined);
    return this.buildPreludeCommon();
  }

  public copyFrom(src: FragmentShaderBuilder): void {
    this.copyCommon(src);
    this.maxClippingPlanes = src.maxClippingPlanes;
=======
  private buildPrelude(attrMap: Map<string, AttributeDetails> | undefined, isLit: boolean): SourceBuilder {
    assert(this.maxClippingPlanes === 0 || this.get(FragmentShaderComponent.ApplyClipping) !== undefined);
    return this.buildPreludeCommon(attrMap, true, isLit, this.maxClippingPlanes);
>>>>>>> 67e02c83
  }
}

/** A collection of shader programs with clipping that vary based on the max number of clipping planes each supports.
 * @internal
 */
export class ClippingShaders {
  public builder: ProgramBuilder;
  public shaders: ShaderProgram[] = [];
  public maskShader?: ShaderProgram;

  public constructor(prog: ProgramBuilder, context: WebGLRenderingContext) {
    this.builder = prog.clone();
    addClipping(this.builder, ClipDef.forPlanes(6));

    const maskBuilder = prog.clone();
    addClipping(maskBuilder, ClipDef.forMask());
    this.maskShader = maskBuilder.buildProgram(context);
    assert(this.maskShader !== undefined);
  }

  public compileShaders(): boolean {
    return undefined === this.maskShader || this.maskShader.compile();
  }

  private static roundUpToNearestMultipleOf(value: number, factor: number): number {
    const maxPlanes = Math.ceil(value / factor) * factor;
    assert(maxPlanes >= value);
    return maxPlanes;
  }

  private static roundNumPlanes(minPlanes: number): number {
    // We want to avoid making the shader do too much extra work, but we also want to avoid creating separate clipping shaders for
    // every unique # of planes
    if (minPlanes <= 2)
      return minPlanes;   // 1 or 2 planes fairly common (ex - section cut)
    else if (minPlanes <= 6)
      return 6;           // cuboid volume
    else if (minPlanes <= 120)
      return this.roundUpToNearestMultipleOf(minPlanes, 20);
    else
      return this.roundUpToNearestMultipleOf(minPlanes, 50);
  }

  public getProgram(clipDef: ClipDef): ShaderProgram | undefined {
    if (clipDef.type === ClippingType.Mask) {
      return this.maskShader;
    } else if (clipDef.type === ClippingType.Planes) {
      assert(clipDef.numberOfPlanes > 0);
      const numClips = ClippingShaders.roundNumPlanes(clipDef.numberOfPlanes);
      for (const shader of this.shaders)
        if (shader.maxClippingPlanes === numClips)
          return shader;

      this.builder.frag.maxClippingPlanes = numClips;
      const newProgram = this.builder.buildProgram(System.instance.context);
      this.shaders.push(newProgram);
      return newProgram;
    } else {
      assert(false);
      return undefined;
    }
  }
}

/** @internal */
export const enum ShaderType {
  Fragment = 1 << 0,
  Vertex = 1 << 1,
  Both = Fragment | Vertex,
}

/**
 * Assembles vertex and fragment shaders from a set of modular components to produce a compiled ShaderProgram.
 * Be very careful with components which use samplers to ensure that no conflicts exist with texture units used by other components (see TextureUnit enum).
 * @internal
 */
export class ProgramBuilder {
  public readonly vert: VertexShaderBuilder;
  public readonly frag: FragmentShaderBuilder;
  private readonly _flags: ShaderBuilderFlags;
  private readonly _attrMap?: Map<string, AttributeDetails>;

  public constructor(attrMap?: Map<string, AttributeDetails>, flags = ShaderBuilderFlags.None) {
    this._attrMap = attrMap;
    this.vert = new VertexShaderBuilder(flags);
    this.frag = new FragmentShaderBuilder(flags);
    this._flags = flags; // only needed for clone - though could loook up from vert or frag shader.
  }

  private addVariable(v: ShaderVariable, which: ShaderType) {
    if (which & ShaderType.Fragment) {
      this.frag.addVariable(v);
    }

    if (which & ShaderType.Vertex) {
      this.vert.addVariable(v);
    }
  }

  public addUniform(name: string, type: VariableType, binding: AddVariableBinding, which: ShaderType = ShaderType.Both) {
    this.addVariable(ShaderVariable.create(name, type, VariableScope.Uniform, binding), which);
  }
  public addVarying(name: string, type: VariableType) {
    this.addVariable(ShaderVariable.create(name, type, VariableScope.Varying), ShaderType.Both);
  }
  public addGlobal(name: string, type: VariableType, which: ShaderType = ShaderType.Both, value?: string, isConst: boolean = false) {
    this.addVariable(ShaderVariable.createGlobal(name, type, value, isConst), which);
  }

  public addInlineComputedVarying(name: string, type: VariableType, inlineComputation: string) {
    if (this.frag.addVarying(name, type))
      this.vert.addComputedVarying(name, type, inlineComputation);
  }
  public addFunctionComputedVarying(name: string, type: VariableType, funcName: string, funcBody: string) {
    let funcDecl = "\n" + Convert.typeToString(type) + " " + funcName + "()";
    funcDecl = SourceBuilder.buildFunctionDefinition(funcDecl, funcBody);

    const funcCall = funcName + "()";
    this.addFunctionComputedVaryingWithArgs(name, type, funcCall, funcDecl);
  }
  public addFunctionComputedVaryingWithArgs(name: string, type: VariableType, funcCall: string, funcDef: string) {
    this.vert.addFunction(funcDef);
    const computation = name + " = " + funcCall + ";";
    this.addInlineComputedVarying(name, type, computation);
  }

  /** Assembles the vertex and fragment shader code and returns a ready-to-compile shader program */
  public buildProgram(gl: WebGLRenderingContext): ShaderProgram {
    const vertSource = this.vert.buildSource(this._attrMap);
    const fragSource = this.frag.buildSource(); // NB: frag has no need to specify attributes, only vertex does.
    if (this.vert.exceedsMaxVaryingVectors(fragSource))
      assert(false, "GL_MAX_VARYING_VECTORS exceeded");

    // Debug output
    const debugVaryings = false;
    if (debugVaryings) {
      const dbgLog = (x: string) => console.log(x); // tslint:disable-line:no-console
      const outSrc = false; // true for source out, false for just varying info
      if (this.frag.headerComment) {
        let tStr = "";
        if (!outSrc) {
          tStr = this.frag.headerComment + "\n";
        }
        const tStr2 = this.vert.checkMaxVaryingVectors(fragSource);
        if (tStr2) {
          if (outSrc) {
            dbgLog("//===============================================================================================================");
            dbgLog(vertSource);
            dbgLog("//========= Varying Info =========");
            dbgLog(tStr2);
            dbgLog(fragSource);
          } else {
            dbgLog(tStr + tStr2);
          }
        }
      }
    }

    const prog = new ShaderProgram(gl, vertSource, fragSource, this._attrMap, this.vert.headerComment, this.frag.maxClippingPlanes);
    this.vert.addBindings(prog);
    this.frag.addBindings(prog, this.vert);
    return prog;
  }

  public setDebugDescription(description: string): void {
    this.vert.headerComment = ("//!V! " + description);
    this.frag.headerComment = ("//!F! " + description);
  }

  /** Returns a deep copy of this program builder. */
  public clone(): ProgramBuilder {
<<<<<<< HEAD
    const clone = new ProgramBuilder(this._flags);
    clone.vert.copyFrom(this.vert);
    clone.frag.copyFrom(this.frag);
=======
    const clone = new ProgramBuilder(this._attrMap, this._flags);

    // Copy from vertex builder
    clone.vert.headerComment = this.vert.headerComment;
    for (let i = 0; i < this.vert.computedVarying.length; i++)
      clone.vert.computedVarying[i] = this.vert.computedVarying[i];
    for (let i = 0; i < this.vert.initializers.length; i++)
      clone.vert.initializers[i] = this.vert.initializers[i];
    for (let i = 0; i < this.vert.components.length; i++)
      clone.vert.components[i] = this.vert.components[i];
    for (let i = 0; i < this.vert.functions.length; i++)
      clone.vert.functions[i] = this.vert.functions[i];
    for (let i = 0; i < this.vert.extensions.length; i++)
      clone.vert.extensions[i] = this.vert.extensions[i];
    for (let i = 0; i < this.vert.list.length; i++)
      clone.vert.list[i] = this.vert.list[i];

    // Copy from fragment builder
    clone.frag.headerComment = this.frag.headerComment;
    clone.frag.maxClippingPlanes = this.frag.maxClippingPlanes;
    for (let i = 0; i < this.frag.components.length; i++)
      clone.frag.components[i] = this.frag.components[i];
    for (let i = 0; i < this.frag.functions.length; i++)
      clone.frag.functions[i] = this.frag.functions[i];
    for (let i = 0; i < this.frag.extensions.length; i++)
      clone.frag.extensions[i] = this.frag.extensions[i];
    for (let i = 0; i < this.frag.list.length; i++)
      clone.frag.list[i] = this.frag.list[i];

>>>>>>> 67e02c83
    return clone;
  }
}<|MERGE_RESOLUTION|>--- conflicted
+++ resolved
@@ -505,22 +505,17 @@
       this._extensions.push(extName);
   }
 
-<<<<<<< HEAD
   public addMacro(macro: string): void {
     if (-1 === this._macros.indexOf(macro))
       this._macros.push(macro);
   }
-=======
-  protected buildPreludeCommon(attrMap: Map<string, AttributeDetails> | undefined, isFrag: boolean = false, isLit: boolean = false, maxClippingPlanes: number = 0): SourceBuilder {
-    const src = new SourceBuilder();
->>>>>>> 67e02c83
 
   public addDefine(name: string, value: string): void {
     const macro = "#define " + name + " " + value;
     this.addMacro(macro);
   }
-
-  protected buildPreludeCommon(): SourceBuilder {
+  
+  protected buildPreludeCommon(attrMap: Map<string, AttributeDetails> | undefined): SourceBuilder {
     const src = new SourceBuilder();
 
     // Header comment
@@ -546,8 +541,6 @@
     // Variable declarations
     src.add(this.buildDeclarations());
 
-<<<<<<< HEAD
-=======
     // Attribute declarations
     if (attrMap !== undefined) {
       attrMap.forEach((attr: AttributeDetails, key: string) => {
@@ -555,32 +548,6 @@
       });
     }
 
-    if (!isFrag) {
-      src.addline("#define MAT_NORM g_nmx");
-      if (!this.usesInstancedGeometry) {
-        src.addline("#define MAT_MV u_mv");
-        src.addline("#define MAT_MVP u_mvp");
-        src.addline("#define MAT_MODEL u_modelMatrix");
-      } else {
-        src.addline("#define MAT_MV g_mv");
-        src.addline("#define MAT_MVP g_mvp");
-        src.addline("#define MAT_MODEL g_instancedModelMatrix");
-      }
-    } else {
-      src.addline("#define FragColor gl_FragColor");
-      if (needMultiDrawBuffers) {
-        src.addline("#define FragColor0 gl_FragData[0]");
-        src.addline("#define FragColor1 gl_FragData[1]");
-        src.addline("#define FragColor2 gl_FragData[2]");
-        src.addline("#define FragColor3 gl_FragData[3]");
-      }
-
-      if (isLit) {
-        // ###TODO: Source Lighting
-      }
-    }
-
->>>>>>> 67e02c83
     // Functions
     for (const func of this._functions) {
       src.add(func);
@@ -860,11 +827,7 @@
 
   public buildSource(): string {
     const applyLighting = this.get(FragmentShaderComponent.ApplyLighting);
-<<<<<<< HEAD
-    const prelude = this.buildPrelude();
-=======
-    const prelude = this.buildPrelude(undefined, undefined !== applyLighting);
->>>>>>> 67e02c83
+    const prelude = this.buildPrelude(undefined);
 
     const computeBaseColor = this.get(FragmentShaderComponent.ComputeBaseColor);
     assert(undefined !== computeBaseColor);
@@ -969,20 +932,13 @@
     return prelude.source;
   }
 
-<<<<<<< HEAD
-  private buildPrelude(): SourceBuilder {
-    assert(this.maxClippingPlanes === 0 || this.get(FragmentShaderComponent.ApplyClipping) !== undefined);
-    return this.buildPreludeCommon();
+  private buildPrelude(attrMap: Map<string, AttributeDetails> | undefined): SourceBuilder {
+    return this.buildPreludeCommon(attrMap);
   }
 
   public copyFrom(src: FragmentShaderBuilder): void {
     this.copyCommon(src);
     this.maxClippingPlanes = src.maxClippingPlanes;
-=======
-  private buildPrelude(attrMap: Map<string, AttributeDetails> | undefined, isLit: boolean): SourceBuilder {
-    assert(this.maxClippingPlanes === 0 || this.get(FragmentShaderComponent.ApplyClipping) !== undefined);
-    return this.buildPreludeCommon(attrMap, true, isLit, this.maxClippingPlanes);
->>>>>>> 67e02c83
   }
 }
 
@@ -1155,41 +1111,9 @@
 
   /** Returns a deep copy of this program builder. */
   public clone(): ProgramBuilder {
-<<<<<<< HEAD
-    const clone = new ProgramBuilder(this._flags);
+    const clone = new ProgramBuilder(this._attrMap, this._flags);
     clone.vert.copyFrom(this.vert);
     clone.frag.copyFrom(this.frag);
-=======
-    const clone = new ProgramBuilder(this._attrMap, this._flags);
-
-    // Copy from vertex builder
-    clone.vert.headerComment = this.vert.headerComment;
-    for (let i = 0; i < this.vert.computedVarying.length; i++)
-      clone.vert.computedVarying[i] = this.vert.computedVarying[i];
-    for (let i = 0; i < this.vert.initializers.length; i++)
-      clone.vert.initializers[i] = this.vert.initializers[i];
-    for (let i = 0; i < this.vert.components.length; i++)
-      clone.vert.components[i] = this.vert.components[i];
-    for (let i = 0; i < this.vert.functions.length; i++)
-      clone.vert.functions[i] = this.vert.functions[i];
-    for (let i = 0; i < this.vert.extensions.length; i++)
-      clone.vert.extensions[i] = this.vert.extensions[i];
-    for (let i = 0; i < this.vert.list.length; i++)
-      clone.vert.list[i] = this.vert.list[i];
-
-    // Copy from fragment builder
-    clone.frag.headerComment = this.frag.headerComment;
-    clone.frag.maxClippingPlanes = this.frag.maxClippingPlanes;
-    for (let i = 0; i < this.frag.components.length; i++)
-      clone.frag.components[i] = this.frag.components[i];
-    for (let i = 0; i < this.frag.functions.length; i++)
-      clone.frag.functions[i] = this.frag.functions[i];
-    for (let i = 0; i < this.frag.extensions.length; i++)
-      clone.frag.extensions[i] = this.frag.extensions[i];
-    for (let i = 0; i < this.frag.list.length; i++)
-      clone.frag.list[i] = this.frag.list[i];
-
->>>>>>> 67e02c83
     return clone;
   }
 }