/*---------------------------------------------------------------------------------------------
|  $Copyright: (c) 2018 Bentley Systems, Incorporated. All rights reserved. $
 *--------------------------------------------------------------------------------------------*/
/** @module WebGL */

import { IModelError, RenderTexture, RenderMaterial, Gradient, ImageBuffer, ImageSource, FeatureTable, ElementAlignedBox3d } from "@bentley/imodeljs-common";
import { ClipVector, Transform } from "@bentley/geometry-core";
import { RenderGraphic, GraphicBranch, RenderSystem, RenderTarget } from "../System";
import { OnScreenTarget, OffScreenTarget } from "./Target";
import { GraphicBuilderCreateParams, GraphicBuilder } from "../GraphicBuilder";
import { PrimitiveBuilder } from "../primitives/geometry/GeometryListBuilder";
import { PolylineArgs, MeshArgs } from "../primitives/mesh/MeshPrimitives";
import { PointCloudArgs } from "../primitives/PointCloudPrimitive";
import { GraphicsList, Branch, Batch } from "./Graphic";
import { IModelConnection } from "../../IModelConnection";
import { BentleyStatus, assert, Dictionary, IDisposable, dispose } from "@bentley/bentleyjs-core";
import { Techniques } from "./Technique";
import { IModelApp } from "../../IModelApp";
import { ViewRect } from "../../Viewport";
import { RenderState } from "./RenderState";
import { FrameBufferStack, DepthBuffer } from "./FrameBuffer";
import { RenderBuffer } from "./RenderBuffer";
import { TextureHandle, Texture } from "./Texture";
import { GL } from "./GL";
import { PolylinePrimitive } from "./Polyline";
import { PointStringPrimitive } from "./PointString";
import { MeshGraphic } from "./Mesh";
import { PointCloudGraphic } from "./PointCloud";
import { LineCode } from "./EdgeOverrides";
import { Material } from "./Material";

export const enum ContextState {
  Uninitialized,
  Success,
  Error,
}

/** Describes the type of a render target. Used by Capabilities to represent maximum precision render target available on host system. */
export const enum RenderType {
  TextureUnsignedByte,
  TextureHalfFloat,
  TextureFloat,
}

/**
 * Describes the type of a depth buffer. Used by Capabilities to represent maximum depth buffer precision available on host system.
 * Note: the commented-out values are unimplemented but left in place for reference, in case desired for future implementation.
 */
export const enum DepthType {
  RenderBufferUnsignedShort16,     // core to WebGL1
  // TextureUnsignedShort16,       // core to WebGL2; available to WebGL1 via WEBGL_depth_texture
  // TextureUnsignedInt24,         // core to WebGL2
  // TextureUnsignedInt24Stencil8, // core to WebGL2; available to WebGL1 via WEBGL_depth_texture
  TextureUnsignedInt32,            // core to WebGL2; available to WebGL1 via WEBGL_depth_texture
  // TextureFloat32,               // core to WebGL2
  // TextureFloat32Stencil8,       // core to WeBGL2
}

/** Describes the rendering capabilities of the host system. */
export class Capabilities {
  private _maxRenderType: RenderType = RenderType.TextureUnsignedByte;
  private _maxDepthType: DepthType = DepthType.RenderBufferUnsignedShort16;
  private _maxTextureSize: number = 0;
  private _maxColorAttachments: number = 0;
  private _maxDrawBuffers: number = 0;
  private _maxFragTextureUnits: number = 0;
  private _maxVertTextureUnits: number = 0;
  private _maxVertAttribs: number = 0;
  private _maxVertUniformVectors: number = 0;
  private _maxVaryingVectors: number = 0;
  private _maxFragUniformVectors: number = 0;

  private _extensionMap: { [key: string]: any } = {}; // Use this map to store actual extension objects retrieved from GL.

  public get maxRenderType(): RenderType { return this._maxRenderType; }
  public get maxDepthType(): DepthType { return this._maxDepthType; }
  public get maxTextureSize(): number { return this._maxTextureSize; }
  public get maxColorAttachments(): number { return this._maxColorAttachments; }
  public get maxDrawBuffers(): number { return this._maxDrawBuffers; }
  public get maxFragTextureUnits(): number { return this._maxFragTextureUnits; }
  public get maxVertTextureUnits(): number { return this._maxVertTextureUnits; }
  public get maxVertAttribs(): number { return this._maxVertAttribs; }
  public get maxVertUniformVectors(): number { return this._maxVertUniformVectors; }
  public get maxVaryingVectors(): number { return this._maxVaryingVectors; }
  public get maxFragUniformVectors(): number { return this._maxFragUniformVectors; }

  /** These getters check for existence of extension objects to determine availability of features.  In WebGL2, could just return true for some. */
  public get supportsNonPowerOf2Textures(): boolean { return false; }
  public get supportsDrawBuffers(): boolean { return this.queryExtensionObject<WEBGL_draw_buffers>("WEBGL_draw_buffers") !== undefined; }
  public get supports32BitElementIndex(): boolean { return this.queryExtensionObject<OES_element_index_uint>("OES_element_index_uint") !== undefined; }
  public get supportsTextureFloat(): boolean { return this.queryExtensionObject<OES_texture_float>("OES_texture_float") !== undefined; }
  public get supportsTextureHalfFloat(): boolean { return this.queryExtensionObject<OES_texture_half_float>("OES_texture_half_float") !== undefined; }
  public get supportsShaderTextureLOD(): boolean { return this.queryExtensionObject<EXT_shader_texture_lod>("EXT_shader_texture_lod") !== undefined; }

  /** Queries an extension object if available.  This is necessary for other parts of the system to access some constants within extensions. */
  public queryExtensionObject<T>(ext: string): T | undefined {
    const extObj: any = this._extensionMap[ext];
    return (null !== extObj) ? extObj as T : undefined;
  }

  /** Initializes the capabilities based on a GL context. Must be called first. */
  public init(gl: WebGLRenderingContext): boolean {
    this._maxTextureSize = gl.getParameter(gl.MAX_TEXTURE_SIZE);
    this._maxFragTextureUnits = gl.getParameter(gl.MAX_TEXTURE_IMAGE_UNITS);
    this._maxVertTextureUnits = gl.getParameter(gl.MAX_VERTEX_TEXTURE_IMAGE_UNITS);
    this._maxVertAttribs = gl.getParameter(gl.MAX_VERTEX_ATTRIBS);
    this._maxVertUniformVectors = gl.getParameter(gl.MAX_VERTEX_UNIFORM_VECTORS);
    this._maxVaryingVectors = gl.getParameter(gl.MAX_VARYING_VECTORS);
    this._maxFragUniformVectors = gl.getParameter(gl.MAX_FRAGMENT_UNIFORM_VECTORS);

    const extensions = gl.getSupportedExtensions(); // This just retrieves a list of available extensions (not necessarily enabled).
    if (extensions) {
      for (const ext of extensions) {
        if (ext === "WEBGL_draw_buffers" || ext === "OES_element_index_uint" || ext === "OES_texture_float" ||
          ext === "OES_texture_half_float" || ext === "WEBGL_depth_texture" || ext === "EXT_color_buffer_float" ||
          ext === "EXT_shader_texture_lod") {
          const extObj: any = gl.getExtension(ext); // This call enables the extension and returns a WebGLObject containing extension instance.
          if (null !== extObj)
            this._extensionMap[ext] = extObj;
        }
      }
    }

    const dbExt: WEBGL_draw_buffers | undefined = this.queryExtensionObject<WEBGL_draw_buffers>("WEBGL_draw_buffers");
    this._maxColorAttachments = dbExt !== undefined ? gl.getParameter(dbExt.MAX_COLOR_ATTACHMENTS_WEBGL) : 1;
    this._maxDrawBuffers = dbExt !== undefined ? gl.getParameter(dbExt.MAX_DRAW_BUFFERS_WEBGL) : 1;

    // Determine the maximum color-renderable attachment type.
    if (this.isTextureRenderable(gl, gl.FLOAT))
      this._maxRenderType = RenderType.TextureFloat;
    else {
      const hfExt: OES_texture_half_float | undefined = this.queryExtensionObject<OES_texture_half_float>("OES_texture_half_float");
      this._maxRenderType = (hfExt !== undefined && this.isTextureRenderable(gl, hfExt.HALF_FLOAT_OES)) ? RenderType.TextureHalfFloat : RenderType.TextureUnsignedByte;
    }

    // Determine the maximum depth attachment type.
    this._maxDepthType = this.queryExtensionObject("WEBGL_depth_texture") !== undefined ? DepthType.TextureUnsignedInt32 : DepthType.RenderBufferUnsignedShort16;

    // Return based on currently-required features.  This must change if the amount used is increased or decreased.
    return this.hasRequiredFeatures && this.hasRequiredDrawTargets && this.hasRequiredTextureUnits;
  }

  public static create(gl: WebGLRenderingContext): Capabilities | undefined {
    const caps = new Capabilities();
    return caps.init(gl) ? caps : undefined;
  }

  /** Determines if a particular texture type is color-renderable on the host system. */
  private isTextureRenderable(gl: WebGLRenderingContext, texType: number): boolean {
    const tex: WebGLTexture | null = gl.createTexture();
    gl.bindTexture(gl.TEXTURE_2D, tex);
    gl.texImage2D(gl.TEXTURE_2D, 0, gl.RGBA, 1, 1, 0, gl.RGBA, texType, null);

    const fb: WebGLFramebuffer | null = gl.createFramebuffer();
    gl.bindFramebuffer(gl.FRAMEBUFFER, fb);
    gl.framebufferTexture2D(gl.FRAMEBUFFER, gl.COLOR_ATTACHMENT0, gl.TEXTURE_2D, tex, 0);

    const fbStatus: number = gl.checkFramebufferStatus(gl.FRAMEBUFFER);
    gl.bindFramebuffer(gl.FRAMEBUFFER, null);
    gl.deleteFramebuffer(fb);
    gl.deleteTexture(tex);

    gl.getError(); // clear any errors

    return fbStatus === gl.FRAMEBUFFER_COMPLETE;
  }

  /** Determines if the required features are supported (list could change).  These are not necessarily extensions (looking toward WebGL2). */
  private get hasRequiredFeatures(): boolean {
    return this.supportsDrawBuffers && this.supports32BitElementIndex;
  }

  /** Determines if the required number of draw targets are supported (could change). */
  private get hasRequiredDrawTargets(): boolean {
    return this.maxColorAttachments > 3 && this.maxDrawBuffers > 3;
  }

  /** Determines if the required number of texture units are supported in vertex and fragment shader (could change). */
  private get hasRequiredTextureUnits(): boolean {
    return this.maxFragTextureUnits > 4 && this.maxVertTextureUnits > 5;
  }
}

/** Id map holds key value pairs for both materials and textures, useful for caching such objects. */
export class IdMap implements IDisposable {
  /** Mapping of materials by their key values. */
  public readonly materialMap: Map<string, RenderMaterial>;
  /** Mapping of textures by their key values. */
  public readonly textureMap: Map<string, RenderTexture>;
  /** Mapping of textures using gradient symbology. */
  public readonly gradientMap: Dictionary<Gradient.Symb, RenderTexture>;
  /** Array of textures without key values (unnamed). */
  public readonly keylessTextures: RenderTexture[] = [];

  public constructor() {
    this.materialMap = new Map<string, RenderMaterial>();
    this.textureMap = new Map<string, RenderTexture>();
    this.gradientMap = new Dictionary<Gradient.Symb, RenderTexture>(Gradient.Symb.compareSymb);
  }

  public dispose() {
    const textureArr = Array.from(this.textureMap.values());
    const gradientArr = this.gradientMap.extractArrays().values;
    for (const texture of textureArr)
      dispose(texture);
    for (const gradient of gradientArr)
      dispose(gradient);
    for (const texture of this.keylessTextures)
      dispose(texture);
    this.textureMap.clear();
    this.gradientMap.clear();
    this.keylessTextures.length = 0;
  }

  /** Add a material to this IdMap, given that it has a valid key. */
  public addMaterial(material: RenderMaterial) {
    if (material.key)
      this.materialMap.set(material.key, material);
  }

  /** Add a texture to this IdMap, given that it has a valid key. */
  public addTexture(texture: RenderTexture) {
    if (texture.key)
      this.textureMap.set(texture.key, texture);
    else
      this.keylessTextures.push(texture);
  }

  /** Add a texture to this IdMap using gradient symbology. */
  public addGradient(gradientSymb: Gradient.Symb, texture: RenderTexture) {
    this.gradientMap.set(gradientSymb, texture);
  }

  /** Find a cached material using its key. If not found, returns undefined. */
  public findMaterial(key: string): RenderMaterial | undefined {
    return this.materialMap.get(key);
  }

  /** Find a cached texture using its key. If not found, returns undefined. */
  public findTexture(key: string): RenderTexture | undefined {
    return this.textureMap.get(key);
  }

  /** Find a cached gradient using the gradient symbology. If not found, returns undefined. */
  public findGradient(symb: Gradient.Symb): RenderTexture | undefined {
    return this.gradientMap.get(symb);
  }

  /** Find or create a new material given material parameters. This will cache the material if its key is valid. */
  public getMaterial(params: RenderMaterial.Params): RenderMaterial {
    if (!params.key)
      return new Material(params);

    let material = this.materialMap.get(params.key);
    if (!material) {
      material = new Material(params);
      this.materialMap.set(params.key, material);
    }
    return material;
  }

  /** Attempt to create and return a new texture from an ImageBuffer. This will cache the texture if its key is valid */
  private createTextureFromImageBuffer(img: ImageBuffer, params: RenderTexture.Params): RenderTexture | undefined {
<<<<<<< HEAD
    if (params.key && this.textureMap.get(params.key) !== undefined)
      return undefined;

    const textureHandle = TextureHandle.createForImageBuffer(img, params.type);
=======
    const textureHandle = TextureHandle.createForImageBuffer(img);
>>>>>>> f03589ef
    if (textureHandle === undefined)
      return undefined;
    const texture = new Texture(params, textureHandle);
    if (params.key)
      this.textureMap.set(params.key, texture);
    else
      this.keylessTextures.push(texture);
    return texture;
  }

  /** Attempt to create and return a new texture from an ImageSource. This will cache the texture if its key is valid. */
  private createTextureFromImageSource(imgSrc: ImageSource, width: number, height: number, params: RenderTexture.Params): RenderTexture | undefined {
    if (params.key && this.textureMap.get(params.key) !== undefined)
      return undefined;

    const textureHandle = TextureHandle.createForImageSource(width, height, imgSrc, params.type);
    if (textureHandle === undefined)
      return undefined;
    const texture = new Texture(params, textureHandle);
    if (params.key)
      this.textureMap.set(params.key, texture);
    else
      this.keylessTextures.push(texture);
    return texture;
  }

  /** Find or attempt to create a new texture using an ImageSource. If a new texture was created, it will be cached provided its key is valid. */
  public getTextureFromImageSource(imgSrc: ImageSource, width: number, height: number, params: RenderTexture.Params): RenderTexture | undefined {
    if (params.key) {
      const existingTexture = this.textureMap.get(params.key);
      if (existingTexture)
        return existingTexture;
    }

    // const image = this.extractImage(imgSrc);
    return this.createTextureFromImageSource(imgSrc, width, height, params);
  }

  /** Find or attempt to create a new texture using an ImageBuffer. If a new texture was created, it will be cached provided its key is valid. */
  public getTexture(img: ImageBuffer, params: RenderTexture.Params): RenderTexture | undefined {
    if (params.key) {
      const existingTexture = this.textureMap.get(params.key);
      if (existingTexture)
        return existingTexture;
    }

    return this.createTextureFromImageBuffer(img, params);
  }

  /** Find or attempt to create a new texture using gradient symbology. If a new texture was created, it will be cached using the gradient. */
  public getGradient(grad: Gradient.Symb): RenderTexture | undefined {
    const existingGrad = this.gradientMap.get(grad);
    if (existingGrad)
      return existingGrad;

    const image: ImageBuffer = grad.getImage(0x100, 0x100);

    const textureHandle = TextureHandle.createForImageBuffer(image, RenderTexture.Type.Normal);
    if (!textureHandle)
      return undefined;
    const texture = new Texture(Texture.Params.defaults, textureHandle);
    this.addGradient(grad, texture);
    return texture;
  }
}

export class System extends RenderSystem {
  private readonly _currentRenderState = new RenderState();
  public readonly context: WebGLRenderingContext;
  public readonly frameBufferStack = new FrameBufferStack();  // frame buffers are not owned by the system (only a storage device)
  public readonly techniques: Techniques;
  public readonly capabilities: Capabilities;
  private readonly _drawBuffersExtension?: WEBGL_draw_buffers;
  private _lineCodeTexture: TextureHandle | undefined;
  public readonly resourceCache: Map<IModelConnection, IdMap>;

  public static identityTransform = Transform.createIdentity();

  public static get instance() { return IModelApp.renderSystem as System; }

  public get lineCodeTexture() { return this._lineCodeTexture; }

  public setDrawBuffers(attachments: GLenum[]): void {
    // NB: The WEBGL_draw_buffers member is not exported directly because that type name is not available in some contexts (e.g. test-imodel-service).
    if (undefined !== this._drawBuffersExtension)
      this._drawBuffersExtension.drawBuffersWEBGL(attachments);
  }

  public static create(): System {
    const canvas = document.createElement("canvas") as HTMLCanvasElement;
    if (null === canvas)
      throw new IModelError(BentleyStatus.ERROR, "Failed to obtain HTMLCanvasElement");

    let context = canvas.getContext("webgl");
    if (null === context) {
      context = canvas.getContext("experimental-webgl"); // IE, Edge...
      if (null === context) {
        throw new IModelError(BentleyStatus.ERROR, "Failed to obtain WebGL context");
      }
    }

    const techniques = Techniques.create(context);
    if (undefined === techniques) {
      throw new IModelError(BentleyStatus.ERROR, "Failed to initialize rendering techniques");
    }

    const capabilities = Capabilities.create(context);
    if (undefined === capabilities) {
      throw new IModelError(BentleyStatus.ERROR, "Failed to initialize rendering capabilities");
    }

    return new System(canvas, context, techniques, capabilities);
  }

  // Note: FrameBuffers inside of the FrameBufferStack are not owned by the System, and are only used as a central storage device
  public dispose() {
    dispose(this.techniques);

    // We must attempt to dispose of each idmap in the resourceCache (if idmap is already disposed, has no effect)
    this.resourceCache.forEach((idMap: IdMap) => {
      dispose(idMap);
    });

    this.resourceCache.clear();
    IModelConnection.onClose.removeListener(this.removeIModelMap);
  }

  public onInitialized(): void {
    this._lineCodeTexture = TextureHandle.createForData(LineCode.size, LineCode.count, new Uint8Array(LineCode.lineCodeData), false, GL.Texture.WrapMode.Repeat, GL.Texture.Format.Luminance);
    assert(undefined !== this._lineCodeTexture, "System.lineCodeTexture not created.");
  }

  public createTarget(canvas: HTMLCanvasElement): RenderTarget { return new OnScreenTarget(canvas); }
  public createOffscreenTarget(rect: ViewRect): RenderTarget { return new OffScreenTarget(rect); }
  public createGraphic(params: GraphicBuilderCreateParams): GraphicBuilder { return new PrimitiveBuilder(this, params); }
  public createIndexedPolylines(args: PolylineArgs): RenderGraphic | undefined {
    if (args.flags.isDisjoint)
      return PointStringPrimitive.create(args);
    else
      return PolylinePrimitive.create(args);
  }
  public createTriMesh(args: MeshArgs) { return MeshGraphic.create(args); }
  public createPointCloud(args: PointCloudArgs): RenderGraphic | undefined { return PointCloudGraphic.create(args); }
  public createGraphicList(primitives: RenderGraphic[]): RenderGraphic { return new GraphicsList(primitives); }
  public createBranch(branch: GraphicBranch, transform: Transform, clips?: ClipVector): RenderGraphic { return new Branch(branch, transform, clips); }
  public createBatch(graphic: RenderGraphic, features: FeatureTable, range: ElementAlignedBox3d): RenderGraphic { return new Batch(graphic, features, range); }

  public applyRenderState(newState: RenderState) {
    newState.apply(this._currentRenderState);
    this._currentRenderState.copyFrom(newState);
  }

  public createDepthBuffer(width: number, height: number): DepthBuffer | undefined {
    // Note: The buffer/texture created here have ownership passed to the caller (system will not dispose of these)
    switch (this.capabilities.maxDepthType) {
      case DepthType.RenderBufferUnsignedShort16: {
        return RenderBuffer.create(width, height);
      }
      case DepthType.TextureUnsignedInt32: {
        return TextureHandle.createForAttachment(width, height, GL.Texture.Format.DepthComponent, GL.Texture.DataType.UnsignedInt);
      }
      default: {
        assert(false);
        return undefined;
      }
    }
  }

  /** Find a rendering map using an IModelConnection. Returns undefined if not found. */
  public findIModelMap(imodel: IModelConnection): IdMap | undefined {
    return this.resourceCache.get(imodel);
  }

  /** Returns the corresponding IdMap for an IModelConnection. Creates a new one if it doesn't exist. */
  public createIModelMap(imodel: IModelConnection): IdMap {
    let idMap = this.resourceCache.get(imodel);
    if (!idMap) {
      idMap = new IdMap();
      this.resourceCache.set(imodel, idMap);
    }
    return idMap;
  }

  /** Removes an IModelConnection-IdMap pairing from the system's resource cache. */
  private removeIModelMap(imodel: IModelConnection) {
    const idMap = this.resourceCache.get(imodel);
    if (idMap === undefined)
      return;
    dispose(idMap);
    this.resourceCache.delete(imodel);
  }

  /**
   * Creates a material and adds it to the corresponding IdMap for that iModel. If the material already exists in the map, simply return it.
   * If no render map exists for the imodel, returns undefined.
   */
  public createMaterial(params: RenderMaterial.Params, imodel: IModelConnection): RenderMaterial | undefined {
    let idMap = this.resourceCache.get(imodel);
    if (!idMap) {
      idMap = this.createIModelMap(imodel);
    }
    const material = idMap.getMaterial(params);
    return material;
  }

  /** Given a key and an iModel, returns the corresponding material for that key in the iModel's IdMap. Returns undefined if none found. */
  public findMaterial(key: string, imodel: IModelConnection): RenderMaterial | undefined {
    const idMap = this.resourceCache.get(imodel);
    if (!idMap)
      return undefined;
    return idMap.findMaterial(key);
  }

  /** Creates a texture using an ImageBuffer and adds it to the given iModel's IdMap. Returns the texture if it already exists. */
  public createTextureFromImageBuffer(image: ImageBuffer, imodel: IModelConnection, params: RenderTexture.Params): RenderTexture | undefined {
    let idMap = this.resourceCache.get(imodel);
    if (!idMap) {
      idMap = this.createIModelMap(imodel);
    }
    const texture = idMap.getTexture(image, params);
    return texture;
  }

  /**
   * Creates a texture using an ImageSource and adds it to the iModel's render map. If the texture already exists in the map, simply return it.
   * If no render map exists for the imodel, returns undefined.
   */
  public createTextureFromImageSource(source: ImageSource, width: number, height: number, imodel: IModelConnection | undefined, params: RenderTexture.Params): RenderTexture | undefined {
    // if imodel is undefined, caller is responsible for disposing texture. It will not be associated with an IModelConnection
    if (undefined === imodel) {
      const textureHandle = TextureHandle.createForImageSource(width, height, source, params.type);
      return (textureHandle === undefined) ? undefined : new Texture(params, textureHandle);
    }

    let idMap = this.resourceCache.get(imodel);
    if (!idMap) {
      idMap = this.createIModelMap(imodel);
    }
    const texture = idMap.getTextureFromImageSource(source, width, height, params);
    return texture;
  }

  /** Creates a texture using gradient symbology and adds it to the given iModel's IdMap. Returns the texture if it already exists. */
  public getGradientTexture(symb: Gradient.Symb, imodel: IModelConnection): RenderTexture | undefined {
    let idMap = this.resourceCache.get(imodel);
    if (!idMap) {
      idMap = this.createIModelMap(imodel);
    }
    const texture = idMap.getGradient(symb);
    return texture;
  }

  /** Given a key and an iModel, returns the corresponding texture for that key in the iModel's IdMap. Returns undefined if none found. */
  public findTexture(key: string, imodel: IModelConnection): RenderTexture | undefined {
    const idMap = this.resourceCache.get(imodel);
    if (!idMap)
      return undefined;
    return idMap.findTexture(key);
  }

  private constructor(canvas: HTMLCanvasElement, context: WebGLRenderingContext, techniques: Techniques, capabilities: Capabilities) {
    super(canvas);
    this.context = context;
    this.techniques = techniques;
    this.capabilities = capabilities;
    this._drawBuffersExtension = capabilities.queryExtensionObject<WEBGL_draw_buffers>("WEBGL_draw_buffers");
    this.resourceCache = new Map<IModelConnection, IdMap>();

    // Make this System a subscriber to the the IModelConnection onClose event
    IModelConnection.onClose.addListener(this.removeIModelMap.bind(this));
  }
}

Object.freeze(System.identityTransform);<|MERGE_RESOLUTION|>--- conflicted
+++ resolved
@@ -261,14 +261,7 @@
 
   /** Attempt to create and return a new texture from an ImageBuffer. This will cache the texture if its key is valid */
   private createTextureFromImageBuffer(img: ImageBuffer, params: RenderTexture.Params): RenderTexture | undefined {
-<<<<<<< HEAD
-    if (params.key && this.textureMap.get(params.key) !== undefined)
-      return undefined;
-
     const textureHandle = TextureHandle.createForImageBuffer(img, params.type);
-=======
-    const textureHandle = TextureHandle.createForImageBuffer(img);
->>>>>>> f03589ef
     if (textureHandle === undefined)
       return undefined;
     const texture = new Texture(params, textureHandle);
