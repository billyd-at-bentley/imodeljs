--- conflicted
+++ resolved
@@ -7,15 +7,11 @@
  */
 import { assert, Id64, Id64String, JsonUtils } from "@bentley/bentleyjs-core";
 import { Angle, Point3d, Range1d, Vector3d } from "@bentley/geometry-core";
-<<<<<<< HEAD
-import { BackgroundMapProps, BackgroundMapSettings, BaseLayerSettings, calculateSolarDirection, Cartographic, ColorDef, ContextRealityModelProps, DisplayStyle3dSettings, DisplayStyle3dSettingsProps, DisplayStyleProps, DisplayStyleSettings, DisplayStyleSettingsProps, EnvironmentProps, FeatureAppearance, GlobeMode, GroundPlane, LightSettings, MapImagerySettings, MapLayerProps, MapLayerSettings, MapSubLayerProps, PlanarClipMask, PlanarClipMaskMode, RenderTexture, SkyBoxImageType, SkyBoxProps, SkyCubeProps, SolarShadowSettings, SubCategoryOverride, SubLayerId, ThematicDisplay, ThematicDisplayMode, ThematicGradientMode, ViewFlags } from "@bentley/imodeljs-common";
-=======
-import {
+import { BackgroundMapProps, BackgroundMapSettings, BaseLayerSettings, calculateSolarDirection, Cartographic, ColorDef, ContextRealityModelProps, DisplayStyle3dSettings, DisplayStyle3dSettingsProps, DisplayStyleProps, DisplayStyleSettings, DisplayStyleSettingsProps, EnvironmentProps, FeatureAppearance, GlobeMode, GroundPlane, LightSettings, MapImagerySettings, MapLayerProps, MapLayerSettings, MapSubLayerProps, RenderTexture, SkyBoxImageType, SkyBoxProps, SkyCubeProps, SolarShadowSettings, SubCategoryOverride, SubLayerId, ThematicDisplay, ThematicDisplayMode, ThematicGradientMode, ViewFlags } from "@bentley/imodeljs-common";
   BackgroundMapProps, BackgroundMapSettings, BaseLayerSettings, calculateSolarDirection, Cartographic, ColorDef, ContextRealityModelProps, DisplayStyle3dSettings, DisplayStyle3dSettingsProps,
   DisplayStyleProps, DisplayStyleSettings, EnvironmentProps, FeatureAppearance, GlobeMode, GroundPlane, LightSettings, MapImagerySettings, MapLayerProps, MapLayerSettings,
   MapSubLayerProps, RenderTexture, SkyBoxImageType, SkyBoxProps, SkyCubeProps, SolarShadowSettings, SubCategoryOverride, SubLayerId, ThematicDisplay, ThematicDisplayMode, ThematicGradientMode, ViewFlags,
 } from "@bentley/imodeljs-common";
->>>>>>> 3e4c2e3d
 import { ApproximateTerrainHeights } from "./ApproximateTerrainHeights";
 import { BackgroundMapGeometry } from "./BackgroundMapGeometry";
 import { ContextRealityModelState } from "./ContextRealityModelState";
@@ -316,7 +312,7 @@
     this.settings.dropModelAppearanceOverride(modelId);
   }
 
-  /** Returns true if model appearance overrides are defined by this style.
+  /** Returns true if model appearance overridess are defined by this style.
    * @beta
    */
 
@@ -330,8 +326,8 @@
    * @see [[overrideModelAppearance]]
    * @beta
    */
-  public getModelAppearanceOverride(id: Id64String): FeatureAppearance | undefined {
-    return this.settings.getModelAppearanceOverride(id);
+  public getModelAppearanceOverride(id: Id64String): FeatureAppearance | undefined { 
+  return this.settings.getModelAppearanceOverride(id); 
   }
 
   private applyToRealityModel(index: number, func: (index: number, jsonContextRealityModels: any[]) => boolean): boolean {
@@ -393,7 +389,6 @@
     return index >= 0 && index < this._contextRealityModels.length ? this._contextRealityModels[index]?.appearanceOverrides : undefined;
   }
 
-<<<<<<< HEAD
   /** Override the planar clip mask for a reality model.
    * @param modelIdOrIndex The ID of the [[model]] if the attached to the view or the index if it is a context model displayed by this style.
    * @param planarClipMask The planar clip mask to apply to the [[Model]].
@@ -447,9 +442,6 @@
       return modelIdOrIndex >= 0 && modelIdOrIndex < this._contextRealityModels.length ? this._contextRealityModels[modelIdOrIndex]?.planarClipMask : undefined;
     }
   }
-
-=======
->>>>>>> 3e4c2e3d
   /** @internal */
   public getMapLayers(isOverlay: boolean) { return isOverlay ? this.overlayMapLayers : this.backgroundMapLayers; }
 
@@ -728,10 +720,7 @@
 
     const bimElevationBias = this.backgroundMapElevationBias;
 
-<<<<<<< HEAD
-
-=======
->>>>>>> 3e4c2e3d
+
     const globeMode = this.globeMode;
     if (undefined === this._backgroundMapGeometry || this._backgroundMapGeometry.globeMode !== globeMode || this._backgroundMapGeometry.bimElevationBias !== bimElevationBias) {
       const geometry = new BackgroundMapGeometry(bimElevationBias, globeMode, this.iModel);
