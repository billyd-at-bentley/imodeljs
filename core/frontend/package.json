--- conflicted
+++ resolved
@@ -104,12 +104,8 @@
     "ldclient-js": "^2.6.0",
     "oidc-client": "^1.9.1",
     "semver": "^5.5.0",
-    "wms-capabilities": "0.4.0",
-<<<<<<< HEAD
-    "xml-js": "~1.6.11"
-=======
-    "fast-xml-parser": "~3.17.5"
->>>>>>> 7ac6caea
+    "xml-js": "~1.6.11",
+    "wms-capabilities": "0.4.0"
   },
   "nyc": {
     "nycrc-path": "./node_modules/@bentley/build-tools/.nycrc"
