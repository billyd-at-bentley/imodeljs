{
  "name": "@bentley/bentleyjs-core",
<<<<<<< HEAD
  "version": "2.0.0-dev.76",
=======
  "version": "2.0.0-dev.77",
>>>>>>> 73f0523d
  "description": "Bentley JavaScript core components",
  "main": "lib/bentleyjs-core.js",
  "typings": "lib/bentleyjs-core",
  "imodeljsSharedLibrary": true,
  "license": "MIT",
  "repository": {
    "type": "git",
    "url": "https://github.com/imodeljs/imodeljs/tree/master/core/bentley"
  },
  "scripts": {
    "build": "tsc 1>&2",
    "clean": "rimraf lib .rush",
    "extract-api": "betools extract-api --entry=bentleyjs-core",
    "test": "betools test",
    "docs": "betools docs --json=../../generated-docs/core/bentleyjs-core/file.json --tsIndexFile=bentleyjs-core.ts --onlyJson",
    "cover": "nyc npm test",
    "cover:docs": "node ./node_modules/@bentley/build-tools/scripts/docscoverage.js",
    "lint": "tslint --project . 1>&2"
  },
  "keywords": [
    "Bentley",
    "iModel"
  ],
  "author": {
    "name": "Bentley Systems, Inc.",
    "url": "http://www.bentley.com"
  },
  "dependencies": {},
  "devDependencies": {
<<<<<<< HEAD
    "@bentley/build-tools": "2.0.0-dev.76",
=======
    "@bentley/build-tools": "2.0.0-dev.77",
>>>>>>> 73f0523d
    "@types/chai": "^4.1.4",
    "@types/chai-as-promised": "^7",
    "@types/mocha": "^5.2.5",
    "@types/node": "10.14.1",
    "chai": "^4.1.2",
    "chai-as-promised": "^7",
    "mocha": "^5.2.0",
    "rimraf": "^3.0.2",
    "tslint": "^5.11.0",
    "tslint-etc": "^1.5.2",
    "typescript": "~3.7.4",
    "ts-node": "^7.0.1",
    "nyc": "^14.0.0"
  },
  "nyc": {
    "nycrc-path": "./node_modules/@bentley/build-tools/.nycrc"
  }
}<|MERGE_RESOLUTION|>--- conflicted
+++ resolved
@@ -1,10 +1,6 @@
 {
   "name": "@bentley/bentleyjs-core",
-<<<<<<< HEAD
-  "version": "2.0.0-dev.76",
-=======
   "version": "2.0.0-dev.77",
->>>>>>> 73f0523d
   "description": "Bentley JavaScript core components",
   "main": "lib/bentleyjs-core.js",
   "typings": "lib/bentleyjs-core",
@@ -34,11 +30,7 @@
   },
   "dependencies": {},
   "devDependencies": {
-<<<<<<< HEAD
-    "@bentley/build-tools": "2.0.0-dev.76",
-=======
     "@bentley/build-tools": "2.0.0-dev.77",
->>>>>>> 73f0523d
     "@types/chai": "^4.1.4",
     "@types/chai-as-promised": "^7",
     "@types/mocha": "^5.2.5",
