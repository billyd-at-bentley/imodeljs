/*---------------------------------------------------------------------------------------------
|  $Copyright: (c) 2018 Bentley Systems, Incorporated. All rights reserved. $
 *--------------------------------------------------------------------------------------------*/
import { assert } from "chai";
import { Id64, DbResult } from "@bentley/bentleyjs-core";
import { IModelVersion, ChangedValueState, ChangeOpCode } from "@bentley/imodeljs-common";
import { IModelTestUtils, TestUsers } from "../IModelTestUtils";
import { IModelDb, OpenParams, BriefcaseManager, ChangeSummaryManager, ECSqlStatement, AccessMode, ChangeSummary } from "../../backend";
import { ConcurrencyControl } from "../../ConcurrencyControl";
import { IModelRepository, IModelQuery, AccessToken, ChangeSetPostPushEvent, NamedVersionCreatedEvent } from "@bentley/imodeljs-clients";
import { HubUtility } from "./HubUtility";
import * as utils from "./../../../../clients/lib/test/imodelhub/TestUtils";
import { ResponseBuilder, RequestType, ScopeType } from "./../../../../clients/lib/test/ResponseBuilder";
import { createNewModelAndCategory } from "./IModelWrite.test";
import { TestConfig } from "../TestConfig";
import { TestPushUtility } from "./TestPushUtility";
import { IModelJsFs } from "../../IModelJsFs";
import { KnownTestLocations } from "../KnownTestLocations";
import * as path from "path";

describe("PushRetry", () => {
  let accessToken: AccessToken;
  let testProjectId: string;
  let testIModelId: string;
  let testIModel: IModelDb;
  const testPushUtility: TestPushUtility = new TestPushUtility();
  const iModelName = "PushRetryTest";
  const pause = (ms: number) => new Promise((resolve) => setTimeout(resolve, ms));

  before(async () => {
    accessToken = await IModelTestUtils.getTestUserAccessToken(TestUsers.superManager);
    testProjectId = await HubUtility.queryProjectIdByName(accessToken, TestConfig.projectName);
  });

  /** Extract a summary of information in the change set - who changed it, when it was changed, what was changed, and how it was changed */
  const extractChangeSummary = async (changeSetId: string) => {
    if (!testIModel) {
      // Open a new local briefcase of the iModel at the specified version
      testIModel = await IModelDb.open(accessToken, testProjectId, testIModelId, OpenParams.pullOnly(AccessMode.Exclusive), IModelVersion.asOfChangeSet(changeSetId));
    } else {
      // Update the existing local briefcase of the iModel to the specified version
      await testIModel.pullAndMergeChanges(accessToken, IModelVersion.asOfChangeSet(changeSetId));
    }

    // Extract summary information about the current (or latest change set) of the briefcase/iModel into the change cache
    await ChangeSummaryManager.extractChangeSummaries(testIModel, { currentVersionOnly: true });

    // Attach a change cache file to the iModel
    ChangeSummaryManager.attachChangeCache(testIModel);

    // Find the change summary that was just created
    const changeSummary: ChangeSummary = testIModel.withPreparedStatement<ChangeSummary>("SELECT cset.Summary.Id as changeSummaryId FROM imodelchange.ChangeSet cset WHERE cset.WsgId=?", (stmt: ECSqlStatement): ChangeSummary => {
      stmt.bindString(1, changeSetId);
      const result: DbResult = stmt.step();
      assert(result === DbResult.BE_SQLITE_ROW);
      return ChangeSummaryManager.queryChangeSummary(testIModel, new Id64(stmt.getRow().changeSummaryId));
    });

    // Dump contents of the change summary
    const content = { id: changeSummary.id, changeSet: changeSummary.changeSet, instanceChanges: {} };
    content.instanceChanges = testIModel.withPreparedStatement<any[]>("SELECT ECInstanceId FROM ecchange.change.InstanceChange WHERE Summary.Id=? ORDER BY ECInstanceId", (stmt: ECSqlStatement): any[] => {
      stmt.bindId(1, changeSummary.id);
      const instanceChanges = new Array<any>();
      while (stmt.step() === DbResult.BE_SQLITE_ROW) {
        const row = stmt.getRow();

        const instanceChange: any = ChangeSummaryManager.queryInstanceChange(testIModel, new Id64(row.id));
        switch (instanceChange.opCode) {
          case ChangeOpCode.Insert: {
            const rows: any[] = testIModel.executeQuery(ChangeSummaryManager.buildPropertyValueChangesECSql(testIModel, instanceChange, ChangedValueState.AfterInsert));
            assert.equal(rows.length, 1);
            instanceChange.after = rows[0];
            break;
          }
          case ChangeOpCode.Update: {
            let rows: any[] = testIModel.executeQuery(ChangeSummaryManager.buildPropertyValueChangesECSql(testIModel, instanceChange, ChangedValueState.BeforeUpdate));
            assert.equal(rows.length, 1);
            instanceChange.before = rows[0];
            rows = testIModel.executeQuery(ChangeSummaryManager.buildPropertyValueChangesECSql(testIModel, instanceChange, ChangedValueState.BeforeUpdate));
            assert.equal(rows.length, 1);
            instanceChange.after = rows[0];
            break;
          }
          case ChangeOpCode.Delete: {
            const rows: any[] = testIModel.executeQuery(ChangeSummaryManager.buildPropertyValueChangesECSql(testIModel, instanceChange, ChangedValueState.BeforeDelete));
            assert.equal(rows.length, 1);
            instanceChange.before = rows[0];
            break;
          }
          default:
            throw new Error("Unexpected ChangedOpCode " + instanceChange.opCode);
        }

        instanceChanges.push(instanceChange);
      }

      return instanceChanges;
    });

    // Create a location to dump change summary
    const outDir = path.join(KnownTestLocations.outputDir, `imodelid_${testIModelId.substr(0, 5)}`);
    if (!IModelJsFs.existsSync(outDir))
      IModelJsFs.mkdirSync(outDir);
    const filePath = path.join(outDir, `${changeSummary.id.value}.json`);
    if (IModelJsFs.existsSync(filePath))
      IModelJsFs.unlinkSync(filePath);

    // Dump the change summary
    IModelJsFs.writeFileSync(filePath, JSON.stringify(content, (name, value) => {
      if (name === "opCode")
        return ChangeOpCode[value];

      if (name === "pushDate")
        return new Date(value).toLocaleString();

      return value;
    }, 2));

    ChangeSummaryManager.detachChangeCache(testIModel);
  };

  it("should be able to listen to posted named versions and change sets, and extract summary information from them (#integration)", async () => {
    await testPushUtility.initialize(TestConfig.projectName, "PushTest");
    testIModelId = await testPushUtility.pushTestIModel();

    const expectedCount: number = 5;
    let actualChangeSetCount: number = 0;
    let actualVersionCount: number = 0;

    // Subscribe to change set and version events
    const changeSetSubscription = await BriefcaseManager.imodelClient.Events().Subscriptions().create(accessToken, testIModelId, ["ChangeSetPostPushEvent"]);
    const deleteChangeSetListener = BriefcaseManager.imodelClient.Events().createListener(async () => accessToken, changeSetSubscription.wsgId, testIModelId, async (_receivedEvent: ChangeSetPostPushEvent) => {
      actualChangeSetCount++;
    });
    const namedVersionSubscription = await BriefcaseManager.imodelClient.Events().Subscriptions().create(accessToken, testIModelId, ["VersionEvent"]);
    const deleteNamedVersionListener = BriefcaseManager.imodelClient.Events().createListener(async () => accessToken, namedVersionSubscription.wsgId, testIModelId, async (receivedEvent: NamedVersionCreatedEvent) => {
      actualVersionCount++;
      extractChangeSummary(receivedEvent.changeSetId!);
    });

    // Start pushing change sets and versions
    await testPushUtility.pushTestChangeSetsAndVersions(expectedCount);
    await pause(10 * 1000); // Pause 10 seconds to ensure all the events have been received

    assert.equal(actualChangeSetCount, expectedCount);
    assert.equal(actualVersionCount, expectedCount);

    deleteChangeSetListener();
    deleteNamedVersionListener();
  });

  it.skip("should retry to push changes (#integration)", async () => {
<<<<<<< HEAD
    const iModels: HubIModel[] = await BriefcaseManager.imodelClient.IModels().get(accessToken, testProjectId, new IModelQuery().byName(iModelName));
=======
    const iModels: IModelRepository[] = await BriefcaseManager.hubClient.IModels().get(accessToken, testProjectId, new IModelQuery().byName(iModelName));
>>>>>>> 5807d510
    for (const iModelTemp of iModels) {
      await BriefcaseManager.imodelClient.IModels().delete(accessToken, testProjectId, iModelTemp.wsgId);
    }

    const pushRetryIModel: IModelDb = await IModelDb.create(accessToken, testProjectId, iModelName, { rootSubject: { name: "TestSubject" } });
    const pushRetryIModelId = pushRetryIModel.iModelToken.iModelId;
    assert.isNotEmpty(pushRetryIModelId);

    pushRetryIModel.concurrencyControl.setPolicy(new ConcurrencyControl.OptimisticPolicy());

    const r: { modelId: Id64, spatialCategoryId: Id64 } = await createNewModelAndCategory(pushRetryIModel, accessToken);

    pushRetryIModel.elements.insertElement(IModelTestUtils.createPhysicalObject(pushRetryIModel, r.modelId, r.spatialCategoryId));
    pushRetryIModel.saveChanges("User created model, category, and two elements");

    let retryCount = 1;
    const responseFunction = () => {
      switch (retryCount++) {
        case 1:
          return ResponseBuilder.generateError("iModelHub.PullIsRequired");
        case 2:
          return ResponseBuilder.generateError("iModelHub.DatabaseTemporarilyLocked");
        case 3:
          return ResponseBuilder.generateError("iModelHub.AnotherUserPushing");
        default:
          ResponseBuilder.clearMocks();
          return ResponseBuilder.generateError("iModelHub.iModelHubOperationFailed");
      }
    };

    ResponseBuilder.mockResponse(utils.defaultUrl, RequestType.Get,
      utils.createRequestUrl(ScopeType.iModel, pushRetryIModelId!, "ChangeSet", "?$top=1&$orderby=Index+desc"),
      responseFunction, 5, undefined, undefined, 409);

    await pushRetryIModel.pushChanges(accessToken);
    ResponseBuilder.clearMocks();
    await BriefcaseManager.imodelClient.IModels().delete(accessToken, testProjectId, pushRetryIModelId!);
  });

  it.skip("should fail to push and not retry again (#integration)", async () => {
<<<<<<< HEAD
    const iModels: HubIModel[] = await BriefcaseManager.imodelClient.IModels().get(accessToken, testProjectId, new IModelQuery().byName(iModelName));
=======
    const iModels: IModelRepository[] = await BriefcaseManager.hubClient.IModels().get(accessToken, testProjectId, new IModelQuery().byName(iModelName));
>>>>>>> 5807d510
    for (const iModelTemp of iModels) {
      await BriefcaseManager.imodelClient.IModels().delete(accessToken, testProjectId, iModelTemp.wsgId);
    }

    const pushRetryIModel: IModelDb = await IModelDb.create(accessToken, testProjectId, iModelName, { rootSubject: { name: "TestSubject" } });
    const pushRetryIModelId = pushRetryIModel.iModelToken.iModelId;
    assert.isNotEmpty(pushRetryIModelId);

    const r: { modelId: Id64, spatialCategoryId: Id64 } = await createNewModelAndCategory(pushRetryIModel, accessToken);

    pushRetryIModel.elements.insertElement(IModelTestUtils.createPhysicalObject(pushRetryIModel, r.modelId, r.spatialCategoryId));
    pushRetryIModel.saveChanges("User created model, category, and two elements");

    const response = ResponseBuilder.generateError("UnknownPushError");
    ResponseBuilder.mockResponse(utils.defaultUrl, RequestType.Get,
      utils.createRequestUrl(ScopeType.iModel, pushRetryIModelId!, "ChangeSet", "?$top=1&$orderby=Index+desc"),
      response, 5, undefined, undefined, 409);

    try {
      await pushRetryIModel.pushChanges(accessToken);
    } catch (error) {
      assert.exists(error);
      assert.equal(error.name, "UnknownPushError");
    }
    ResponseBuilder.clearMocks();
    await BriefcaseManager.imodelClient.IModels().delete(accessToken, testProjectId, pushRetryIModelId!);
  });

});<|MERGE_RESOLUTION|>--- conflicted
+++ resolved
@@ -150,11 +150,7 @@
   });
 
   it.skip("should retry to push changes (#integration)", async () => {
-<<<<<<< HEAD
-    const iModels: HubIModel[] = await BriefcaseManager.imodelClient.IModels().get(accessToken, testProjectId, new IModelQuery().byName(iModelName));
-=======
-    const iModels: IModelRepository[] = await BriefcaseManager.hubClient.IModels().get(accessToken, testProjectId, new IModelQuery().byName(iModelName));
->>>>>>> 5807d510
+    const iModels: IModelRepository[] = await BriefcaseManager.imodelClient.IModels().get(accessToken, testProjectId, new IModelQuery().byName(iModelName));
     for (const iModelTemp of iModels) {
       await BriefcaseManager.imodelClient.IModels().delete(accessToken, testProjectId, iModelTemp.wsgId);
     }
@@ -195,11 +191,7 @@
   });
 
   it.skip("should fail to push and not retry again (#integration)", async () => {
-<<<<<<< HEAD
-    const iModels: HubIModel[] = await BriefcaseManager.imodelClient.IModels().get(accessToken, testProjectId, new IModelQuery().byName(iModelName));
-=======
-    const iModels: IModelRepository[] = await BriefcaseManager.hubClient.IModels().get(accessToken, testProjectId, new IModelQuery().byName(iModelName));
->>>>>>> 5807d510
+    const iModels: IModelRepository[] = await BriefcaseManager.imodelClient.IModels().get(accessToken, testProjectId, new IModelQuery().byName(iModelName));
     for (const iModelTemp of iModels) {
       await BriefcaseManager.imodelClient.IModels().delete(accessToken, testProjectId, iModelTemp.wsgId);
     }
