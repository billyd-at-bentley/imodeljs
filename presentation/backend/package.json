--- conflicted
+++ resolved
@@ -1,10 +1,6 @@
 {
   "name": "@bentley/presentation-backend",
-<<<<<<< HEAD
-  "version": "1.2.0-dev.9",
-=======
   "version": "1.3.0-dev.7",
->>>>>>> 3035845d
   "description": "Backend of iModel.js Presentation library",
   "license": "MIT",
   "repository": {
@@ -41,19 +37,6 @@
     "test:watch": "npm test -- --reporter min --watch-extensions ts --watch"
   },
   "peerDependencies": {
-<<<<<<< HEAD
-    "@bentley/bentleyjs-core": "^1.2.0-dev.9",
-    "@bentley/imodeljs-common": "^1.2.0-dev.9",
-    "@bentley/imodeljs-backend": "^1.2.0-dev.9",
-    "@bentley/presentation-common": "^1.2.0-dev.9"
-  },
-  "devDependencies": {
-    "@bentley/bentleyjs-core": "1.2.0-dev.9",
-    "@bentley/build-tools": "1.2.0-dev.9",
-    "@bentley/imodeljs-common": "1.2.0-dev.9",
-    "@bentley/imodeljs-backend": "1.2.0-dev.9",
-    "@bentley/presentation-common": "1.2.0-dev.9",
-=======
     "@bentley/bentleyjs-core": "^1.3.0-dev.7",
     "@bentley/imodeljs-common": "^1.3.0-dev.7",
     "@bentley/imodeljs-backend": "^1.3.0-dev.7",
@@ -65,7 +48,6 @@
     "@bentley/imodeljs-common": "1.3.0-dev.7",
     "@bentley/imodeljs-backend": "1.3.0-dev.7",
     "@bentley/presentation-common": "1.3.0-dev.7",
->>>>>>> 3035845d
     "@types/chai": "^4.1.4",
     "@types/chai-as-promised": "^7",
     "@types/chai-jest-snapshot": "^1.3.0",
